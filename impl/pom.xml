--- conflicted
+++ resolved
@@ -29,9 +29,8 @@
    <parent>
         <groupId>org.glassfish</groupId>
         <artifactId>mojarra-parent</artifactId>
-        <version>4.0.0-SNAPSHOT</version>
+        <version>4.0.1-SNAPSHOT</version>
     </parent>
-<<<<<<< HEAD
 
    <artifactId>jakarta.faces</artifactId>
    <packaging>jar</packaging>
@@ -42,23 +41,6 @@
    <properties>
         <maven.compiler.source>11</maven.compiler.source>
         <maven.compiler.target>11</maven.compiler.target>
-=======
-    
-    <groupId>org.glassfish</groupId>
-    <artifactId>jakarta.faces</artifactId>
-    <version>3.0.3-SNAPSHOT</version>
-    
-    <packaging>jar</packaging>
-    
-    <name>Mojarra ${project.version}</name>
-    <description>EE4J Compatible Implementation for Jakarta Faces API</description>
-    
-    <properties>
-        <project.build.sourceEncoding>UTF-8</project.build.sourceEncoding>
-        <project.reporting.outputEncoding>UTF-8</project.reporting.outputEncoding>
-        <maven.compiler.source>1.8</maven.compiler.source>
-        <maven.compiler.target>1.8</maven.compiler.target>
->>>>>>> a9bd8a1e
         <mojarra.logstrings.version>${project.version}</mojarra.logstrings.version>
     </properties>
 
