<?xml version="1.0" encoding="UTF-8"?>
<!--

	Copyright (c) 2021 Contributors to Eclipse Foundation.
    Copyright (c) 2017, 2021 Oracle and/or its affiliates. All rights reserved.

    This program and the accompanying materials are made available under the
    terms of the Eclipse Public License v. 2.0, which is available at
    http://www.eclipse.org/legal/epl-2.0.

    This Source Code may also be made available under the following Secondary
    Licenses when the conditions for such availability set forth in the
    Eclipse Public License v. 2.0 are satisfied: GNU General Public License,
    version 2 with the GNU Classpath Exception, which is available at
    https://www.gnu.org/software/classpath/license.html.

    SPDX-License-Identifier: EPL-2.0 OR GPL-2.0 WITH Classpath-exception-2.0

-->

<!--

    Project to create the Mojarra implementation jar.

 -->
<project xmlns="http://maven.apache.org/POM/4.0.0" xmlns:xsi="http://www.w3.org/2001/XMLSchema-instance" xsi:schemaLocation="http://maven.apache.org/POM/4.0.0 http://maven.apache.org/xsd/maven-4.0.0.xsd">
   <modelVersion>4.0.0</modelVersion>

   <parent>
        <groupId>org.glassfish</groupId>
        <artifactId>mojarra-parent</artifactId>
<<<<<<< HEAD
        <version>4.0.0-SNAPSHOT</version>
=======
        <version>4.1.0-SNAPSHOT</version>
>>>>>>> 0890fae3
    </parent>

   <artifactId>jakarta.faces</artifactId>
   <packaging>jar</packaging>

   <name>Mojarra ${project.version}</name>
   <description>EE4J Compatible Implementation for Jakarta Faces API</description>

   <properties>
        <maven.compiler.source>11</maven.compiler.source>
        <maven.compiler.target>11</maven.compiler.target>
        <mojarra.logstrings.version>${project.version}</mojarra.logstrings.version>
    </properties>

   <!-- ###  D E P E N D E N C I E S  ### -->
   <dependencies>
        <!-- Jakarta EE Dependencies -->

        <dependency>
            <groupId>jakarta.servlet</groupId>
            <artifactId>jakarta.servlet-api</artifactId>
            <version>6.0.0</version>
            <scope>provided</scope>
        </dependency>

        <dependency>
            <groupId>jakarta.websocket</groupId>
            <artifactId>jakarta.websocket-api</artifactId>
            <version>2.1.0</version>
            <scope>provided</scope>
        </dependency>
        <dependency>
            <groupId>jakarta.websocket</groupId>
            <artifactId>jakarta.websocket-client-api</artifactId>
            <version>2.1.0</version>
            <scope>provided</scope>
        </dependency>

        <dependency>
            <groupId>jakarta.el</groupId>
            <artifactId>jakarta.el-api</artifactId>
            <version>5.0.0</version>
            <scope>provided</scope>
        </dependency>
    
        <dependency>
            <groupId>jakarta.enterprise</groupId>
            <artifactId>jakarta.enterprise.cdi-api</artifactId>
            <version>4.0.0</version>
            <scope>provided</scope>
        </dependency>

        <dependency>
            <groupId>jakarta.validation</groupId>
            <artifactId>jakarta.validation-api</artifactId>
            <version>3.0.1</version>
            <scope>provided</scope>
        </dependency>
        
        
        <!-- Optional -->
        
        <dependency>
            <groupId>jakarta.transaction</groupId>
            <artifactId>jakarta.transaction-api</artifactId>
            <version>2.0.1-RC1</version>
            <scope>provided</scope>
            <optional>true</optional>
        </dependency>
        
        <dependency>
            <groupId>jakarta.json</groupId>
            <artifactId>jakarta.json-api</artifactId>
            <version>2.1.0</version>
            <scope>provided</scope>
            <optional>true</optional>
        </dependency>

        <dependency>
            <groupId>jakarta.ejb</groupId>
            <artifactId>jakarta.ejb-api</artifactId>
            <version>4.0.0</version>
            <scope>provided</scope>
            <optional>true</optional>
        </dependency>

        <dependency>
            <groupId>jakarta.persistence</groupId>
            <artifactId>jakarta.persistence-api</artifactId>
            <version>3.1.0</version>
            <scope>provided</scope>
            <optional>true</optional>
        </dependency>

        <dependency>
            <groupId>jakarta.xml.ws</groupId>
            <artifactId>jakarta.xml.ws-api</artifactId>
            <version>4.0.0</version>
            <scope>provided</scope>
            <optional>true</optional>
        </dependency>

        <dependency>
            <groupId>jakarta.annotation</groupId>
            <artifactId>jakarta.annotation-api</artifactId>
            <version>2.1.0</version>
        </dependency>
        
        
        <!-- TEST DEPENDENCIES -->
        
        <dependency>
            <groupId>org.glassfish.expressly</groupId>
            <artifactId>expressly</artifactId>
            <version>5.0.0-M1</version>
            <scope>test</scope>
        </dependency>
        
        <dependency>
            <groupId>org.easymock</groupId>
            <artifactId>easymockclassextension</artifactId>
            <version>3.2</version>
            <scope>test</scope>
        </dependency>
        
        <dependency>
            <groupId>org.powermock</groupId>
            <artifactId>powermock-api-easymock</artifactId>
            <version>2.0.9</version>
            <scope>test</scope>
        </dependency>
        
        <dependency>
            <groupId>org.powermock</groupId>
            <artifactId>powermock-module-junit4</artifactId>
            <version>2.0.9</version>
            <scope>test</scope>
        </dependency>
        
        <dependency>
            <groupId>commons-beanutils</groupId>
            <artifactId>commons-beanutils</artifactId>
            <version>1.9.4</version>
            <scope>test</scope>
        </dependency>
        
        <dependency>
            <groupId>commons-digester</groupId>
            <artifactId>commons-digester</artifactId>
            <version>2.1</version>
            <scope>test</scope>
        </dependency>

        <dependency>
            <groupId>org.hibernate</groupId>
            <artifactId>hibernate-validator</artifactId>
            <version>8.0.0.Final</version>
            <scope>test</scope>
        </dependency>
    </dependencies>

   <build>
        <resources>
            <resource>
                <directory>src/main/resources</directory>
                <filtering>false</filtering>
                <includes>
                    <include>**/*</include>
                </includes>
                <excludes>
                    <exclude>**/LogStrings*.properties</exclude>
                </excludes>
            </resource>
            <!-- Sets the Main Faces version into the log strings -->
            <resource>
                <directory>src/main/resources</directory>
                <filtering>true</filtering>
                <includes>
                    <include>**/LogStrings*.properties</include>
                </includes>
            </resource>
        </resources>
        <pluginManagement>
            <plugins>
            </plugins>
        </pluginManagement>
        <plugins>
        
            <!-- ###  C O M P R E S S  /  M I N I F Y   faces.js  ###   -->
            <!-- https://blutorange.github.io/closure-compiler-maven-plugin/minify-mojo.html -->
            <plugin>
                <groupId>com.github.blutorange</groupId>
                <artifactId>closure-compiler-maven-plugin</artifactId>
                <version>2.23.0</version>
                <executions>
                    <!-- Process all files in the "includes" directory individually-->
                    <execution>
                        <id>minify-faces-js</id>
                        <phase>generate-sources</phase>
                        <goals>
                            <goal>minify</goal>
                        </goals>
                        <configuration>
                            <encoding>UTF-8</encoding>
                            <!-- Base configuration for all executions (bundles) -->
                            <baseSourceDir>${project.basedir}/src/main/resources/META-INF/resources/</baseSourceDir>
                            <baseTargetDir>${project.build.directory}/generated-resources/minified/META-INF/resources/</baseTargetDir>
                            <sourceDir>jakarta.faces</sourceDir>
                            <targetDir>jakarta.faces</targetDir>
                            <includes>
                                <include>faces-uncompressed.js</include>
                            </includes>
                            <outputFilename>#{path}/faces.js</outputFilename>
                            <skipMerge>true</skipMerge>
                            <closureLanguageOut>ECMASCRIPT5_STRICT</closureLanguageOut>
                        </configuration>
                    </execution>
                </executions>
            </plugin>

            
            <!-- Adds the paths where the source and resources generated above was stored -->
            <plugin>
                <groupId>org.codehaus.mojo</groupId>
                <artifactId>build-helper-maven-plugin</artifactId>
                <version>3.3.0</version>
                <executions>
                    <execution>
                        <id>generate-resources</id>
                        <phase>generate-resources</phase>
                        <goals>
                            <goal>add-resource</goal>
                        </goals>
                        <configuration>
                            <resources>
                                <resource>
                                    <directory>${project.build.directory}/generated-resources/minified</directory>
                                </resource>
                            </resources>
                        </configuration>
                    </execution>
                </executions>
            </plugin>

            <plugin>
                <groupId>org.apache.maven.plugins</groupId>
                <artifactId>maven-surefire-plugin</artifactId>
                <version>3.0.0-M5</version>
                <configuration>
                    <trimStackTrace>false</trimStackTrace>
                    <argLine>--add-opens java.base/java.lang=ALL-UNNAMED</argLine>
                </configuration>
            </plugin>
     
            
            <!-- Creates the OSGi MANIFEST.MF file -->
            <plugin>
                <groupId>org.apache.felix</groupId>
                <artifactId>maven-bundle-plugin</artifactId>
                <version>5.1.4</version>
                <extensions>true</extensions>
                <executions>
                    <execution>
                        <id>bundle-manifest</id>
                        <phase>process-classes</phase>
                        <goals>
                            <goal>manifest</goal>
                        </goals>
                    </execution>
                </executions>
                <configuration>
                    <instructions>
                        <Bundle-SymbolicName>org.glassfish.jakarta.faces</Bundle-SymbolicName>
                        <Bundle-Version>${project.version}</Bundle-Version>
                        <Bundle-Name>Mojarra Faces Implementation ${project.version}</Bundle-Name>
                        <Bundle-Description>Eclipse Faces Implementation (jakarta.faces/4.0) ${project.version}</Bundle-Description>
                        
                        <Specification-Title>Jakarta Faces</Specification-Title>
                        <Specification-Version>4.0</Specification-Version>
                        
                        <Implementation-Title>Mojarra</Implementation-Title> 
                        <Implementation-Version>${project.version}</Implementation-Version>
                        <Implementation-Vendor>Eclipse</Implementation-Vendor> 
                        <Implementation-Vendor-Id>org.glassfish</Implementation-Vendor-Id>
                        
                        <Extension-Name>jakarta.faces</Extension-Name>
                        
                        <Export-Package>
                            jakarta.faces.*,
                            com.sun.faces.*
                        </Export-Package>
                        
                        <Import-Package>
                            jakarta.faces.*,
                            com.sun.faces.*,
                            jakarta.servlet.annotation.*;resolution:=optional,
                            jakarta.servlet.*,
                            jakarta.el.*,
                            jakarta.inject.*,
                            jakarta.enterprise.inject.*,
                            jakarta.enterprise.util.*,
                            jakarta.enterprise.context.*,
                            jakarta.annotation.processing.*,
                            jakarta.annotation.*,
                            javax.crypto.*,
                            jakarta.websocket.*;resolution:=optional,
                            jakarta.json.*;resolution:=optional,
                            jakarta.validation.*;resolution:=optional,
                            jakarta.enterprise.event;resolution:=optional,
                            jakarta.ejb.*;resolution:=optional,
                            jakarta.persistence.*;resolution:=optional,
                            javax.xml.*,
                            org.w3c.dom.*,
                            com.sun.enterprise.*;resolution:=optional,
                            org.jboss.weld.*;resolution:=optional,
                            org.xml.sax.*,
                            javax.naming.*
                        </Import-Package>
                        <!--
                            Allow Mojarra to load alternative AnnotationProvider, FaceletConfigResourceProvider,
                            FacesConfigResourceProvider, CDIUtil, and ApplicationConfigurationPopulator SPI
                            implementations. Mojarra provides default implementations, so each capability is marked as
                            optional.
                        -->
                        <Require-Capability>
                            osgi.serviceloader;filter:="(osgi.serviceloader=com.sun.faces.spi.AnnotationProvider)";
                            resolution:=optional;cardinality:=multiple,
                            osgi.serviceloader;filter:="(osgi.serviceloader=com.sun.faces.spi.FaceletConfigResourceProvider)";
                            resolution:=optional;cardinality:=multiple,
                            osgi.serviceloader;filter:="(osgi.serviceloader=com.sun.faces.spi.FacesConfigResourceProvider)";
                            resolution:=optional;cardinality:=multiple,
                            osgi.serviceloader;filter:="(osgi.serviceloader=jakarta.faces.application.ApplicationConfigurationPopulator)";
                            resolution:=optional;cardinality:=multiple,
                            osgi.extender;filter:="(osgi.extender=osgi.serviceloader.processor)";resolution:=optional
                        </Require-Capability>
                    </instructions>
                </configuration>
            </plugin>
            
            <!-- Adds the manifest file created by the org.apache.felix:maven-bundle-plugin -->
            <plugin>
                <groupId>org.apache.maven.plugins</groupId>
                <artifactId>maven-jar-plugin</artifactId>
                <version>3.2.2</version>
                <configuration>
                    <archive>
                        <manifestFile>${project.build.outputDirectory}/META-INF/MANIFEST.MF</manifestFile>
                    </archive>
                    <excludes>
                        <exclude>**/*.java</exclude>
                        <exclude>**/*.html</exclude>
                    </excludes>
                </configuration>
            </plugin>
            
            <!-- Creates the source jar -->
            <plugin>
                <groupId>org.apache.maven.plugins</groupId>
                <artifactId>maven-source-plugin</artifactId>
                <version>3.2.1</version>
                <executions>
                    <execution>
                        <id>attach-sources</id>
                        <goals>
                            <goal>jar</goal>
                        </goals>
                    </execution>
                </executions>
            </plugin>
            
            <!-- 
               Create Javadoc for API jar
            -->
            <plugin>
                <groupId>org.apache.maven.plugins</groupId>
                <artifactId>maven-javadoc-plugin</artifactId>
                <version>3.3.1</version>
                <executions>
                    <execution>
                        <id>attach-javadocs</id>
                        <configuration>
                            <excludePackageNames>com</excludePackageNames>
                        </configuration>
                        <goals>
                            <goal>jar</goal>
                        </goals>
                    </execution>
                </executions>
            </plugin>
        </plugins>
    </build>
</project><|MERGE_RESOLUTION|>--- conflicted
+++ resolved
@@ -29,11 +29,7 @@
    <parent>
         <groupId>org.glassfish</groupId>
         <artifactId>mojarra-parent</artifactId>
-<<<<<<< HEAD
-        <version>4.0.0-SNAPSHOT</version>
-=======
         <version>4.1.0-SNAPSHOT</version>
->>>>>>> 0890fae3
     </parent>
 
    <artifactId>jakarta.faces</artifactId>
