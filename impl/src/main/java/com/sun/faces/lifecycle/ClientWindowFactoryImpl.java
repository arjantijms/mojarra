--- conflicted
+++ resolved
@@ -31,11 +31,7 @@
 public class ClientWindowFactoryImpl extends ClientWindowFactory {
 
     private boolean isClientWindowEnabled = false;
-<<<<<<< HEAD
-=======
-    private WebConfiguration config = null;
     private final TokenGenerator tokenGenerator = new TokenGenerator();
->>>>>>> 28bf3369
 
     public ClientWindowFactoryImpl() {
         super(null);
