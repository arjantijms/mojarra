--- conflicted
+++ resolved
@@ -750,11 +750,7 @@
         ResourceExcludes(ResourceHandler.RESOURCE_EXCLUDES_PARAM_NAME, ResourceHandler.RESOURCE_EXCLUDES_DEFAULT_VALUE),
         NumberOfViews("com.sun.faces.numberOfViewsInSession", "15"),
         NumberOfLogicalViews("com.sun.faces.numberOfLogicalViews", "15"),
-<<<<<<< HEAD
-=======
-        NumberOfLogicalViewsDeprecated("com.sun.faces.NUMBER_OF_VIEWS_IN_LOGICAL_VIEW_IN_SESSION", "15", true, NumberOfLogicalViews),
         NumberOfActiveViewMaps("com.sun.faces.numberOfActiveViewMaps", "25"),
->>>>>>> 8c73eec2
         NumberOfConcurrentFlashUsers("com.sun.faces.numberOfConcerrentFlashUsers", "5000"),
         NumberOfFlashesBetweenFlashReapings("com.sun.faces.numberOfFlashesBetweenFlashReapings", "5000"),
         InjectionProviderClass("com.sun.faces.injectionProvider", ""),
