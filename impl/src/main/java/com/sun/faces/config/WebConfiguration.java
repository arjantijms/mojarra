--- conflicted
+++ resolved
@@ -280,11 +280,6 @@
 
         assert cachedListParams != null;
 
-<<<<<<< HEAD
-=======
-        assert(cachedListParams != null);
-
->>>>>>> 868de552
         if ((result = cachedListParams.get(param)) == null) {
             String value = getOptionValue(param);
             if (value == null) {
@@ -793,8 +788,10 @@
         ManagedBeanFactoryDecorator("com.sun.faces.managedBeanFactoryDecoratorClass", ""),
         StateSavingMethod(StateManager.STATE_SAVING_METHOD_PARAM_NAME, "server"),
         FaceletsSuffix(ViewHandler.FACELETS_SUFFIX_PARAM_NAME, ViewHandler.DEFAULT_FACELETS_SUFFIX),
-        DefaultSuffix(ViewHandler.DEFAULT_SUFFIX_PARAM_NAME, ViewHandler.DEFAULT_SUFFIX), JakartaFacesConfigFiles(FacesServlet.CONFIG_FILES_ATTR, ""),
-        JakartaFacesProjectStage(ProjectStage.PROJECT_STAGE_PARAM_NAME, "Production"), AlternateLifecycleId(FacesServlet.LIFECYCLE_ID_ATTR, ""),
+        DefaultSuffix(ViewHandler.DEFAULT_SUFFIX_PARAM_NAME, ViewHandler.DEFAULT_SUFFIX),
+        JakartaFacesConfigFiles(FacesServlet.CONFIG_FILES_ATTR, ""),
+        JakartaFacesProjectStage(ProjectStage.PROJECT_STAGE_PARAM_NAME, "Production"),
+        AlternateLifecycleId(FacesServlet.LIFECYCLE_ID_ATTR, ""),
         ResourceExcludes(ResourceHandler.RESOURCE_EXCLUDES_PARAM_NAME, ResourceHandler.RESOURCE_EXCLUDES_DEFAULT_VALUE),
         NumberOfViews("com.sun.faces.numberOfViewsInSession", "15"),
         NumberOfViewsDeprecated("com.sun.faces.NUMBER_OF_VIEWS_IN_SESSION", "15", true, NumberOfViews),
@@ -802,14 +799,19 @@
         NumberOfLogicalViewsDeprecated("com.sun.faces.NUMBER_OF_VIEWS_IN_LOGICAL_VIEW_IN_SESSION", "15", true, NumberOfLogicalViews),
         NumberOfConcurrentFlashUsers("com.sun.faces.numberOfConcerrentFlashUsers", "5000"),
         NumberOfFlashesBetweenFlashReapings("com.sun.faces.numberOfFlashesBetweenFlashReapings", "5000"),
-        InjectionProviderClass("com.sun.faces.injectionProvider", ""), SerializationProviderClass("com.sun.faces.serializationProvider", ""),
-        ResponseBufferSize("com.sun.faces.responseBufferSize", "1024"), FaceletsBufferSize(ViewHandler.FACELETS_BUFFER_SIZE_PARAM_NAME, "1024"),
+        InjectionProviderClass("com.sun.faces.injectionProvider", ""),
+        SerializationProviderClass("com.sun.faces.serializationProvider", ""),
+        ResponseBufferSize("com.sun.faces.responseBufferSize", "1024"),
+        FaceletsBufferSize(ViewHandler.FACELETS_BUFFER_SIZE_PARAM_NAME, "1024"),
         FaceletsBufferSizeDeprecated("facelets.BUFFER_SIZE", "1024", true, FaceletsBufferSize, new FaceletsConfigParamLoggingStrategy()),
-        ClientStateWriteBufferSize("com.sun.faces.clientStateWriteBufferSize", "8192"), ResourceBufferSize("com.sun.faces.resourceBufferSize", "2048"),
-        ExpressionFactory("com.sun.faces.expressionFactory", "com.sun.el.ExpressionFactoryImpl"), ClientStateTimeout("com.sun.faces.clientStateTimeout", ""),
-        DefaultResourceMaxAge("com.sun.faces.defaultResourceMaxAge", "604800000" // 7 days
-        ), ResourceUpdateCheckPeriod("com.sun.faces.resourceUpdateCheckPeriod", "5" // in minutes
-        ), CompressableMimeTypes("com.sun.faces.compressableMimeTypes", ""), DisableUnicodeEscaping("com.sun.faces.disableUnicodeEscaping", "auto"),
+        ClientStateWriteBufferSize("com.sun.faces.clientStateWriteBufferSize", "8192"),
+        ResourceBufferSize("com.sun.faces.resourceBufferSize", "2048"),
+        ExpressionFactory("com.sun.faces.expressionFactory", "com.sun.el.ExpressionFactoryImpl"),
+        ClientStateTimeout("com.sun.faces.clientStateTimeout", ""),
+        DefaultResourceMaxAge("com.sun.faces.defaultResourceMaxAge", "604800000"), // 7 days
+        ResourceUpdateCheckPeriod("com.sun.faces.resourceUpdateCheckPeriod", "5"), // in minutes
+        CompressableMimeTypes("com.sun.faces.compressableMimeTypes", ""),
+        DisableUnicodeEscaping("com.sun.faces.disableUnicodeEscaping", "auto"),
         FaceletsDefaultRefreshPeriod(ViewHandler.FACELETS_REFRESH_PERIOD_PARAM_NAME, "2"),
         FaceletsDefaultRefreshPeriodDeprecated("facelets.REFRESH_PERIOD", "2", true, FaceletsDefaultRefreshPeriod, new FaceletsConfigParamLoggingStrategy()),
         FaceletsResourceResolver(ResourceResolver.FACELETS_RESOURCE_RESOLVER_PARAM_NAME, ""),
@@ -820,12 +822,16 @@
         FaceletsLibrariesDeprecated("facelets.LIBRARIES", "", true, FaceletsLibraries, new FaceletsConfigParamLoggingStrategy()),
         FaceletsDecorators(ViewHandler.FACELETS_DECORATORS_PARAM_NAME, ""),
         FaceletsDecoratorsDeprecated("facelets.DECORATORS", "", true, FaceletsDecorators, new FaceletsConfigParamLoggingStrategy()),
-        DuplicateJARPattern("com.sun.faces.duplicateJARPattern", ""), ValidateEmptyFields(UIInput.VALIDATE_EMPTY_FIELDS_PARAM_NAME, "auto"),
-        FullStateSavingViewIds(StateManager.FULL_STATE_SAVING_VIEW_IDS_PARAM_NAME, ""), AnnotationScanPackages("com.sun.faces.annotationScanPackages", ""),
-        FaceletCache("com.sun.faces.faceletCache", ""), FaceletsProcessingFileExtensionProcessAs("", ""),
+        DuplicateJARPattern("com.sun.faces.duplicateJARPattern", ""),
+        ValidateEmptyFields(UIInput.VALIDATE_EMPTY_FIELDS_PARAM_NAME, "auto"),
+        FullStateSavingViewIds(StateManager.FULL_STATE_SAVING_VIEW_IDS_PARAM_NAME, ""),
+        AnnotationScanPackages("com.sun.faces.annotationScanPackages", ""),
+        FaceletCache("com.sun.faces.faceletCache", ""),
+        FaceletsProcessingFileExtensionProcessAs("", ""),
         ClientWindowMode(ClientWindow.CLIENT_WINDOW_MODE_PARAM_NAME, "none"),
         WebAppResourcesDirectory(ResourceHandler.WEBAPP_RESOURCES_DIRECTORY_PARAM_NAME, "/resources"),
-        WebAppContractsDirectory(ResourceHandler.WEBAPP_CONTRACTS_DIRECTORY_PARAM_NAME, "/contracts");
+        WebAppContractsDirectory(ResourceHandler.WEBAPP_CONTRACTS_DIRECTORY_PARAM_NAME, "/contracts"),
+        ;
 
         private String defaultValue;
         private String qualifiedName;
@@ -905,23 +911,29 @@
         // if a parameter is to be deprecated,
         // then the <name>Deprecated enum element
         // *must* appear after the one that is taking
-<<<<<<< HEAD
         // its place. The reporting logic depends on this
 
         AlwaysPerformValidationWhenRequiredTrue(UIInput.ALWAYS_PERFORM_VALIDATION_WHEN_REQUIRED_IS_TRUE, false),
-        DisplayConfiguration("com.sun.faces.displayConfiguration", false), ValidateFacesConfigFiles("com.sun.faces.validateXml", false),
-        VerifyFacesConfigObjects("com.sun.faces.verifyObjects", false), ForceLoadFacesConfigFiles("com.sun.faces.forceLoadConfiguration", false),
+        DisplayConfiguration("com.sun.faces.displayConfiguration", false),
+        ValidateFacesConfigFiles("com.sun.faces.validateXml", false),
+        VerifyFacesConfigObjects("com.sun.faces.verifyObjects", false),
+        ForceLoadFacesConfigFiles("com.sun.faces.forceLoadConfiguration", false),
         DisableArtifactVersioning("com.sun.faces.disableVersionTracking", false, true, null),
         DisableClientStateEncryption("com.sun.faces.disableClientStateEncryption", false),
         DisableFacesServletAutomaticMapping(FacesServlet.DISABLE_FACESSERVLET_TO_XHTML_PARAM_NAME, false),
         EnableClientStateDebugging("com.sun.faces.enableClientStateDebugging", false),
         EnableHtmlTagLibraryValidator("com.sun.faces.enableHtmlTagLibValidator", false),
-        EnableCoreTagLibraryValidator("com.sun.faces.enableCoreTagLibValidator", false), PreferXHTMLContentType("com.sun.faces.preferXHTML", false),
+        EnableCoreTagLibraryValidator("com.sun.faces.enableCoreTagLibValidator", false),
+        PreferXHTMLContentType("com.sun.faces.preferXHTML", false),
         PreferXHTMLContextTypeDeprecated("com.sun.faces.PreferXHTML", false, true, PreferXHTMLContentType),
-        CompressViewState("com.sun.faces.compressViewState", true), CompressViewStateDeprecated("com.sun.faces.COMPRESS_STATE", true, true, CompressViewState),
-        CompressJavaScript("com.sun.faces.compressJavaScript", true), ExternalizeJavaScriptDeprecated("com.sun.faces.externalizeJavaScript", true, true, null),
-        EnableJSStyleHiding("com.sun.faces.enableJSStyleHiding", false), EnableScriptInAttributeValue("com.sun.faces.enableScriptsInAttributeValues", true),
-        WriteStateAtFormEnd("com.sun.faces.writeStateAtFormEnd", true), EnableLazyBeanValidation("com.sun.faces.enableLazyBeanValidation", true),
+        CompressViewState("com.sun.faces.compressViewState", true),
+        CompressViewStateDeprecated("com.sun.faces.COMPRESS_STATE", true, true, CompressViewState),
+        CompressJavaScript("com.sun.faces.compressJavaScript", true),
+        ExternalizeJavaScriptDeprecated("com.sun.faces.externalizeJavaScript", true, true, null),
+        EnableJSStyleHiding("com.sun.faces.enableJSStyleHiding", false),
+        EnableScriptInAttributeValue("com.sun.faces.enableScriptsInAttributeValues", true),
+        WriteStateAtFormEnd("com.sun.faces.writeStateAtFormEnd", true),
+        EnableLazyBeanValidation("com.sun.faces.enableLazyBeanValidation", true),
         EnableLoadBundle11Compatibility("com.sun.faces.enabledLoadBundle11Compatibility", false),
         EnableRestoreView11Compatibility("com.sun.faces.enableRestoreView11Compatibility", false),
         SerializeServerState(StateManager.SERIALIZE_SERVER_STATE_PARAM_NAME, false),
@@ -938,10 +950,12 @@
         PartialStateSaving(StateManager.PARTIAL_STATE_SAVING_PARAM_NAME, true),
         GenerateUniqueServerStateIds("com.sun.faces.generateUniqueServerStateIds", true),
         InterpretEmptyStringSubmittedValuesAsNull(UIInput.EMPTY_STRING_AS_NULL_PARAM_NAME, false),
-        AutoCompleteOffOnViewState("com.sun.faces.autoCompleteOffOnViewState", true), EnableThreading("com.sun.faces.enableThreading", false),
+        AutoCompleteOffOnViewState("com.sun.faces.autoCompleteOffOnViewState", true),
+        EnableThreading("com.sun.faces.enableThreading", false),
         AllowTextChildren("com.sun.faces.allowTextChildren", false),
         CacheResourceModificationTimestamp("com.sun.faces.cacheResourceModificationTimestamp", false),
-        EnableAgressiveSessionDirtying("com.sun.faces.enableAgressiveSessionDirtying", false), EnableDistributable("com.sun.faces.enableDistributable", false),
+        EnableAgressiveSessionDirtying("com.sun.faces.enableAgressiveSessionDirtying", false),
+        EnableDistributable("com.sun.faces.enableDistributable", false),
         EnableFaceletsResourceResolverResolveCompositeComponents("com.sun.faces.enableFaceletsResourceResolverCompositeComponents", false),
         EnableMissingResourceLibraryDetection("com.sun.faces.enableMissingResourceLibraryDetection", false),
         DisableIdUniquenessCheck("com.sun.faces.disableIdUniquenessCheck", false),
@@ -949,229 +963,10 @@
         ForceAlwaysWriteFlashCookie("com.sun.faces.forceAlwaysWriteFlashCookie", false),
         ViewRootPhaseListenerQueuesException(UIViewRoot.VIEWROOT_PHASE_LISTENER_QUEUES_EXCEPTIONS_PARAM_NAME, false),
         EnableValidateWholeBean(BeanValidator.ENABLE_VALIDATE_WHOLE_BEAN_PARAM_NAME, false),
-        EnableWebsocketEndpoint(PushContext.ENABLE_WEBSOCKET_ENDPOINT_PARAM_NAME, false), DisallowDoctypeDecl("com.sun.faces.disallowDoctypeDecl", false);
-=======
-        // its place.  The reporting logic depends on this
-
-        AlwaysPerformValidationWhenRequiredTrue(
-            UIInput.ALWAYS_PERFORM_VALIDATION_WHEN_REQUIRED_IS_TRUE,
-            false),
-        DisplayConfiguration(
-              "com.sun.faces.displayConfiguration",
-              false
-        ),
-        ValidateFacesConfigFiles(
-              "com.sun.faces.validateXml",
-              false
-        ),
-        VerifyFacesConfigObjects(
-              "com.sun.faces.verifyObjects",
-              false
-        ),
-        ForceLoadFacesConfigFiles(
-              "com.sun.faces.forceLoadConfiguration",
-              false
-        ),
-        DisableArtifactVersioning(
-              "com.sun.faces.disableVersionTracking",
-              false,
-              true,
-              null
-        ),
-        DisableClientStateEncryption(
-              "com.sun.faces.disableClientStateEncryption",
-              false
-        ),
-        DisableFacesServletAutomaticMapping(
-                FacesServlet.DISABLE_FACESSERVLET_TO_XHTML_PARAM_NAME,
-                false
-        ),
-        EnableClientStateDebugging(
-              "com.sun.faces.enableClientStateDebugging",
-              false
-        ),
-        EnableHtmlTagLibraryValidator(
-              "com.sun.faces.enableHtmlTagLibValidator",
-              false
-        ),
-        EnableCoreTagLibraryValidator(
-              "com.sun.faces.enableCoreTagLibValidator",
-              false
-        ),
-        PreferXHTMLContentType(
-              "com.sun.faces.preferXHTML",
-              false
-        ),
-        PreferXHTMLContextTypeDeprecated(
-              "com.sun.faces.PreferXHTML",
-              false,
-              true,
-              PreferXHTMLContentType
-        ),
-        CompressViewState(
-              "com.sun.faces.compressViewState",
-              true
-        ),
-        CompressViewStateDeprecated(
-              "com.sun.faces.COMPRESS_STATE",
-              true,
-              true,
-              CompressViewState
-        ),
-        CompressJavaScript(
-            "com.sun.faces.compressJavaScript",
-            true
-        ),
-        ExternalizeJavaScriptDeprecated(
-            "com.sun.faces.externalizeJavaScript",
-            true,
-            true,
-            null
-        ),
-        EnableJSStyleHiding(
-            "com.sun.faces.enableJSStyleHiding",
-             false
-        ),
-        EnableScriptInAttributeValue(
-            "com.sun.faces.enableScriptsInAttributeValues",
-             true
-        ),
-        WriteStateAtFormEnd(
-            "com.sun.faces.writeStateAtFormEnd",
-            true
-        ),
-        EnableLazyBeanValidation(
-             "com.sun.faces.enableLazyBeanValidation",
-             true
-        ),
-        EnableLoadBundle11Compatibility(
-             "com.sun.faces.enabledLoadBundle11Compatibility",
-             false
-        ),
-        EnableRestoreView11Compatibility(
-              "com.sun.faces.enableRestoreView11Compatibility",
-              false
-        ),
-        SerializeServerState(
-              StateManager.SERIALIZE_SERVER_STATE_PARAM_NAME,
-              false
-        ),
-        SerializeServerStateDeprecated(
-              "com.sun.faces.serializeServerState",
-              false,
-               true,
-                SerializeServerState
-        ),
-        EnableViewStateIdRendering(
-            "com.sun.faces.enableViewStateIdRendering",
-            true
-        ),
-        RegisterConverterPropertyEditors(
-            "com.sun.faces.registerConverterPropertyEditors",
-            false
-        ),
-        DisableFaceletJSFViewHandler(
-              ViewHandler.DISABLE_FACELET_JSF_VIEWHANDLER_PARAM_NAME,
-              false
-        ),
-        DisableFaceletJSFViewHandlerDeprecated(
-                "DISABLE_FACELET_JSF_VIEWHANDLER",
-                false,
-                true,
-                DisableFaceletJSFViewHandler
-        ),
-        DisableDefaultBeanValidator(
-                BeanValidator.DISABLE_DEFAULT_BEAN_VALIDATOR_PARAM_NAME,
-                false),
-        DateTimeConverterUsesSystemTimezone(
-              Converter.DATETIMECONVERTER_DEFAULT_TIMEZONE_IS_SYSTEM_TIMEZONE_PARAM_NAME,
-              false
-        ),
-        EnableHttpMethodRestrictionPhaseListener(
-              "com.sun.faces.ENABLE_HTTP_METHOD_RESTRICTION_PHASE_LISTENER",
-              false
-        ),
-        FaceletsSkipComments(
-              ViewHandler.FACELETS_SKIP_COMMENTS_PARAM_NAME,
-              false
-        ),
-        FaceletsSkipCommentsDeprecated(
-              "facelets.SKIP_COMMENTS",
-              false,
-              true,
-              FaceletsSkipComments,
-              new FaceletsConfigParamLoggingStrategy()
-        ),
-        PartialStateSaving(
-              StateManager.PARTIAL_STATE_SAVING_PARAM_NAME,
-              true
-        ),
-        GenerateUniqueServerStateIds(
-              "com.sun.faces.generateUniqueServerStateIds",
-              true
-        ),
-        InterpretEmptyStringSubmittedValuesAsNull(
-            UIInput.EMPTY_STRING_AS_NULL_PARAM_NAME,
-            false
-        ),
-        AutoCompleteOffOnViewState(
-              "com.sun.faces.autoCompleteOffOnViewState",
-              true
-        ),
-        EnableThreading(
-              "com.sun.faces.enableThreading",
-              false
-        ),
-        AllowTextChildren(
-            "com.sun.faces.allowTextChildren",
-            false
-        ),
-        CacheResourceModificationTimestamp(
-              "com.sun.faces.cacheResourceModificationTimestamp",
-              false
-        ),
-        EnableAgressiveSessionDirtying(
-              "com.sun.faces.enableAgressiveSessionDirtying",
-              false
-        ),
-        EnableDistributable(
-              "com.sun.faces.enableDistributable",
-              false
-        ),
-        UseFaceletsID(
-              "com.sun.faces.useFaceletsID",
-              false
-        ),
-        EnableFaceletsResourceResolverResolveCompositeComponents(
-              "com.sun.faces.enableFaceletsResourceResolverCompositeComponents",
-              false
-        ),
-        EnableMissingResourceLibraryDetection(
-              "com.sun.faces.enableMissingResourceLibraryDetection",
-              false
-        ),
-        DisableIdUniquenessCheck(
-            "com.sun.faces.disableIdUniquenessCheck",
-            false),
-        EnableTransitionTimeNoOpFlash(
-                "com.sun.faces.enableTransitionTimeNoOpFlash",
-                false),
-        ForceAlwaysWriteFlashCookie(
-            "com.sun.faces.forceAlwaysWriteFlashCookie",
-            false),
-        ViewRootPhaseListenerQueuesException(
-            UIViewRoot.VIEWROOT_PHASE_LISTENER_QUEUES_EXCEPTIONS_PARAM_NAME,
-            false),
-        EnableValidateWholeBean(
-            BeanValidator.ENABLE_VALIDATE_WHOLE_BEAN_PARAM_NAME,
-            false),
-        EnableWebsocketEndpoint(
-            PushContext.ENABLE_WEBSOCKET_ENDPOINT_PARAM_NAME,
-            false),
-        DisallowDoctypeDecl(
-            "com.sun.faces.disallowDoctypeDecl",
-            false);
->>>>>>> 868de552
+        EnableWebsocketEndpoint(PushContext.ENABLE_WEBSOCKET_ENDPOINT_PARAM_NAME, false),
+        DisallowDoctypeDecl("com.sun.faces.disallowDoctypeDecl", false),
+        UseFaceletsID("com.sun.faces.useFaceletsID",false),
+        ;
 
         private BooleanWebContextInitParameter alternate;
 
