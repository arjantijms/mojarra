--- conflicted
+++ resolved
@@ -164,14 +164,9 @@
 
     public static final ListELResolver LIST_RESOLVER = new ListELResolver();
 
-<<<<<<< HEAD
+    public static final EmptyStringToNullELResolver EMPTY_STRING_TO_NULL_RESOLVER = new EmptyStringToNullELResolver();
+
     public static final ManagedBeanELResolver MANAGED_BEAN_RESOLVER = new ManagedBeanELResolver();
-=======
-    public static final EmptyStringToNullELResolver EMPTY_STRING_TO_NULL_RESOLVER = new EmptyStringToNullELResolver();
-
-    public static final ManagedBeanELResolver MANAGED_BEAN_RESOLVER =
-        new ManagedBeanELResolver();
->>>>>>> 8ab0471d
 
     public static final MapELResolver MAP_RESOLVER = new MapELResolver();
 
