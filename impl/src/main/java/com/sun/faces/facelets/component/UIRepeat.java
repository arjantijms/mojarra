--- conflicted
+++ resolved
@@ -30,36 +30,6 @@
 import java.util.List;
 import java.util.Map;
 
-<<<<<<< HEAD
-=======
-import javax.el.ValueExpression;
-import javax.faces.FacesException;
-import javax.faces.application.Application;
-import javax.faces.application.FacesMessage;
-import javax.faces.component.ContextCallback;
-import javax.faces.component.EditableValueHolder;
-import javax.faces.component.UIComponent;
-import javax.faces.component.UINamingContainer;
-import javax.faces.component.visit.VisitCallback;
-import javax.faces.component.visit.VisitContext;
-import javax.faces.component.visit.VisitHint;
-import javax.faces.component.visit.VisitResult;
-import javax.faces.context.FacesContext;
-import javax.faces.event.AbortProcessingException;
-import javax.faces.event.FacesEvent;
-import javax.faces.event.FacesListener;
-import javax.faces.event.PhaseId;
-import javax.faces.event.PostValidateEvent;
-import javax.faces.event.PreValidateEvent;
-import javax.faces.model.ArrayDataModel;
-import javax.faces.model.DataModel;
-import javax.faces.model.IterableDataModel;
-import javax.faces.model.ListDataModel;
-import javax.faces.model.ResultSetDataModel;
-import javax.faces.model.ScalarDataModel;
-import javax.faces.render.Renderer;
-
->>>>>>> 3f513b3c
 import com.sun.faces.facelets.tag.IterationStatus;
 
 import jakarta.el.ValueExpression;
@@ -69,7 +39,6 @@
 import jakarta.faces.component.ContextCallback;
 import jakarta.faces.component.EditableValueHolder;
 import jakarta.faces.component.UIComponent;
-import jakarta.faces.component.UIData;
 import jakarta.faces.component.UINamingContainer;
 import jakarta.faces.component.visit.VisitCallback;
 import jakarta.faces.component.visit.VisitContext;
@@ -225,15 +194,9 @@
         this.varStatus = varStatus;
     }
 
-<<<<<<< HEAD
-    private void resetDataModel() {
-        if (isNestedInIterator()) {
-            setDataModel(null);
-=======
     private void resetDataModel(FacesContext context) {
         if (isNestedInIterator(context, this)) {
             this.setDataModel(null);
->>>>>>> 3f513b3c
         }
     }
 
@@ -468,11 +431,7 @@
 
     private boolean keepSaved(FacesContext context) {
 
-<<<<<<< HEAD
-        return hasErrorMessages(context) || isNestedInIterator();
-=======
-        return (hasErrorMessages(context) || isNestedInIterator(context, this));
->>>>>>> 3f513b3c
+        return hasErrorMessages(context) || isNestedInIterator(context, this);
 
     }
 
@@ -483,20 +442,6 @@
 
     }
 
-<<<<<<< HEAD
-    private boolean isNestedInIterator() {
-        UIComponent parent = getParent();
-        while (parent != null) {
-            if (parent instanceof UIData || parent instanceof UIRepeat) {
-                return true;
-            }
-            parent = parent.getParent();
-        }
-        return false;
-    }
-
-=======
->>>>>>> 3f513b3c
     private void setIndex(FacesContext ctx, int index) {
 
         DataModel localModel = getDataModel();
@@ -541,11 +486,7 @@
         }
 
         // clear datamodel
-<<<<<<< HEAD
-        resetDataModel();
-=======
-        this.resetDataModel(faces);
->>>>>>> 3f513b3c
+        resetDataModel(faces);
 
         // We must clear the child state if we just entered the Render Phase, and there are no error messages
         if (PhaseId.RENDER_RESPONSE.equals(phase) && !hasErrorMessages(faces)) {
@@ -850,30 +791,19 @@
 
     @Override
     public void processUpdates(FacesContext faces) {
-<<<<<<< HEAD
         if (!isRendered()) {
             return;
         }
-        resetDataModel();
+        resetDataModel(faces);
         process(faces, PhaseId.UPDATE_MODEL_VALUES);
-=======
-        if (!this.isRendered()) return;
-        this.resetDataModel(faces);
-        this.process(faces, PhaseId.UPDATE_MODEL_VALUES);
->>>>>>> 3f513b3c
     }
 
     @Override
     public void processValidators(FacesContext faces) {
-<<<<<<< HEAD
         if (!isRendered()) {
             return;
         }
-        resetDataModel();
-=======
-        if (!this.isRendered()) return;
-        this.resetDataModel(faces);
->>>>>>> 3f513b3c
+        resetDataModel(faces);
         Application app = faces.getApplication();
         app.publishEvent(faces, PreValidateEvent.class, this);
         process(faces, PhaseId.PROCESS_VALIDATIONS);
@@ -1006,15 +936,10 @@
     public void broadcast(FacesEvent event) throws AbortProcessingException {
         if (event instanceof IndexedEvent) {
             IndexedEvent idxEvent = (IndexedEvent) event;
-<<<<<<< HEAD
-            resetDataModel();
-            int prevIndex = index;
-=======
->>>>>>> 3f513b3c
             FacesEvent target = idxEvent.getTarget();
             FacesContext ctx = target.getFacesContext();
-            this.resetDataModel(ctx);
-            int prevIndex = this.index;
+            resetDataModel(ctx);
+            int prevIndex = index;
             UIComponent source = target.getComponent();
             UIComponent compositeParent = null;
             try {
