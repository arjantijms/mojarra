--- conflicted
+++ resolved
@@ -991,7 +991,6 @@
         }
         Object[] state = (Object[]) object;
         super.restoreState(faces, state[0]);
-<<<<<<< HEAD
         // noinspection unchecked
         childState = (Map<String, SavedState>) state[1];
         begin = (Integer) state[2];
@@ -1000,18 +999,8 @@
         var = (String) state[5];
         varStatus = (String) state[6];
         value = state[7];
-=======
-        //noinspection unchecked
-        this.childState = (Map<String,SavedState>) state[1];
-        this.begin = (Integer) state[2];
-        this.end = (Integer) state[3];
-        this.step = (Integer) state[4];
-        this.var = (String) state[5];
-        this.varStatus = (String) state[6];
-        this.value = state[7];
-        this.originalBegin = (Integer) state[8];
-        this.originalEnd = (Integer) state[9];
->>>>>>> 53e19528
+        originalBegin = (Integer) state[8];
+        originalEnd = (Integer) state[9];
     }
 
     @Override
@@ -1023,7 +1012,6 @@
         }
         Object[] state = new Object[10];
         state[0] = super.saveState(faces);
-<<<<<<< HEAD
         state[1] = childState;
         state[2] = begin;
         state[3] = end;
@@ -1031,17 +1019,8 @@
         state[5] = var;
         state[6] = varStatus;
         state[7] = value;
-=======
-        state[1] = this.childState;
-        state[2] = this.begin;
-        state[3] = this.end;
-        state[4] = this.step;
-        state[5] = this.var;
-        state[6] = this.varStatus;
-        state[7] = this.value;
-        state[8] = this.originalBegin;
-        state[9] = this.originalEnd;
->>>>>>> 53e19528
+        state[8] = originalBegin;
+        state[9] = originalEnd;
         return state;
     }
 
