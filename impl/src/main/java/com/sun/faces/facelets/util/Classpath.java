--- conflicted
+++ resolved
@@ -25,7 +25,6 @@
 import java.net.URL;
 import java.net.URLConnection;
 import java.net.URLDecoder;
-import java.nio.charset.StandardCharsets;
 import java.util.Enumeration;
 import java.util.LinkedHashSet;
 import java.util.Set;
@@ -89,11 +88,7 @@
                 if (jarFile != null) {
                     searchJar(cl, all, jarFile, prefix, suffix, advice);
                 } else {
-<<<<<<< HEAD
-                    boolean searchDone = searchDir(all, new File(URLDecoder.decode(url.getFile(), StandardCharsets.UTF_8)), suffix);
-=======
                     boolean searchDone = searchDir(all, new File(URLDecoder.decode(url.getFile(), UTF_8)), suffix);
->>>>>>> facc1f9e
                     if (!searchDone) {
                         searchFromURL(all, prefix, suffix, url);
                     }
@@ -244,11 +239,7 @@
             // And trim off any "file:" prefix.
             if (jarFileUrl.startsWith("file:")) {
                 jarFileUrl = jarFileUrl.substring("file:".length());
-<<<<<<< HEAD
-                jarFileUrl = URLDecoder.decode(jarFileUrl, StandardCharsets.UTF_8);
-=======
                 jarFileUrl = URLDecoder.decode(jarFileUrl, UTF_8);
->>>>>>> facc1f9e
             }
             boolean foundExclusion = false;
             for (int i = 0; i < PREFIXES_TO_EXCLUDE.length; i++) {
