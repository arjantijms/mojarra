--- conflicted
+++ resolved
@@ -229,9 +229,7 @@
         // fast path - get the child from the descendant mark id cache
         return getDescendantMarkIdCache(parent).get(id);
     }
-<<<<<<< HEAD
-=======
-    
+
     @SuppressWarnings("unchecked")
     private static Map<String, UIComponent> getDescendantMarkIdCache(UIComponent component) {
         Map<String, UIComponent> descendantMarkIdCache = (Map<String, UIComponent>) component.getTransientStateHelper().getTransient(MARK_ID_CACHE);
@@ -325,7 +323,6 @@
             removeAllDescendantMarkIds(parent, otherMarkIds);
         }
     }
->>>>>>> 5378b50f
 
     /**
      * According to JSF 1.2 tag specs, this helper method will use the TagAttribute passed in determining the Locale
