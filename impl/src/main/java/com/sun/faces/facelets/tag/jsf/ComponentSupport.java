--- conflicted
+++ resolved
@@ -225,65 +225,8 @@
      * @return the UI component
      */
     public static UIComponent findChildByTagId(FacesContext context, UIComponent parent, String id) {
-<<<<<<< HEAD
-        UIComponent c = null;
-        UIViewRoot root = context.getViewRoot();
-        boolean hasDynamicComponents = null != root && root.getAttributes().containsKey(RIConstants.TREE_HAS_DYNAMIC_COMPONENTS);
-        String cid = null;
-        List<UIComponent> components;
-        String facetName = getFacetName(parent);
-        if (null != facetName) {
-            c = parent.getFacet(facetName);
-            // We will have a facet name, but no corresponding facet in the
-            // case of facets with composite components. In this case,
-            // we must do the brute force search.
-            if (null != c) {
-                cid = (String) c.getAttributes().get(MARK_CREATED);
-                if (id.equals(cid)) {
-                    return c;
-                }
-            }
-        }
-        if (0 < parent.getFacetCount()) {
-            components = new ArrayList<>();
-            components.addAll(parent.getFacets().values());
-            components.addAll(parent.getChildren());
-        } else {
-            components = parent.getChildren();
-        }
-
-        int len = components.size();
-        for (int i = 0; i < len; i++) {
-            c = components.get(i);
-            cid = (String) c.getAttributes().get(MARK_CREATED);
-            if (id.equals(cid)) {
-                return c;
-            }
-            if (c instanceof UIPanel && c.getAttributes().containsKey(IMPLICIT_PANEL)) {
-                for (UIComponent c2 : c.getChildren()) {
-                    cid = (String) c2.getAttributes().get(MARK_CREATED);
-                    if (id.equals(cid)) {
-                        return c2;
-                    }
-                }
-            }
-            if (hasDynamicComponents) {
-                /*
-                 * Make sure we look for the child recursively it might have moved into a different parent in the parent hierarchy. Note
-                 * currently we are only looking down the tree. Maybe it would be better to use the VisitTree API instead.
-                 */
-                UIComponent foundChild = findChildByTagId(context, c, id);
-                if (foundChild != null) {
-                    return foundChild;
-                }
-            }
-        }
-
-        return null;
-=======
         // fast path - get the child from the descendant mark id cache
         return parent.getDescendantMarkIdCache().get(id);
->>>>>>> ce19e73e
     }
 
     /**
