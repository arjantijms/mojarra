/*
 * Copyright (c) 1997, 2020 Oracle and/or its affiliates. All rights reserved.
 *
 * This program and the accompanying materials are made available under the
 * terms of the Eclipse Public License v. 2.0, which is available at
 * http://www.eclipse.org/legal/epl-2.0.
 *
 * This Source Code may also be made available under the following Secondary
 * Licenses when the conditions for such availability set forth in the
 * Eclipse Public License v. 2.0 are satisfied: GNU General Public License,
 * version 2 with the GNU Classpath Exception, which is available at
 * https://www.gnu.org/software/classpath/license.html.
 *
 * SPDX-License-Identifier: EPL-2.0 OR GPL-2.0 WITH Classpath-exception-2.0
 */

package com.sun.faces.application.view;

import static com.sun.faces.RIConstants.DYNAMIC_COMPONENT;
import static com.sun.faces.RIConstants.FACELETS_ENCODING_KEY;
import static com.sun.faces.RIConstants.FLOW_DEFINITION_ID_SUFFIX;
import static com.sun.faces.config.WebConfiguration.WebContextInitParameter.FaceletsBufferSize;
import static com.sun.faces.config.WebConfiguration.WebContextInitParameter.FaceletsViewMappings;
import static com.sun.faces.config.WebConfiguration.WebContextInitParameter.StateSavingMethod;
import static com.sun.faces.context.StateContext.getStateContext;
import static com.sun.faces.util.ComponentStruct.ADD;
import static com.sun.faces.util.ComponentStruct.REMOVE;
import static com.sun.faces.util.RequestStateManager.FACELET_FACTORY;
import static com.sun.faces.util.Util.getDOCTYPEFromFacesContextAttributes;
import static com.sun.faces.util.Util.getXMLDECLFromFacesContextAttributes;
import static com.sun.faces.util.Util.isEmpty;
import static com.sun.faces.util.Util.isViewIdExactMappedToFacesServlet;
import static com.sun.faces.util.Util.isViewPopulated;
import static com.sun.faces.util.Util.notNull;
import static com.sun.faces.util.Util.saveDOCTYPEToFacesContextAttributes;
import static com.sun.faces.util.Util.saveXMLDECLToFacesContextAttributes;
import static com.sun.faces.util.Util.setViewPopulated;
import static com.sun.faces.util.Util.split;
import static jakarta.faces.FactoryFinder.VIEW_DECLARATION_LANGUAGE_FACTORY;
import static jakarta.faces.application.ProjectStage.Development;
import static jakarta.faces.application.Resource.COMPONENT_RESOURCE_KEY;
import static jakarta.faces.application.StateManager.IS_BUILDING_INITIAL_STATE;
import static jakarta.faces.application.StateManager.STATE_SAVING_METHOD_SERVER;
import static jakarta.faces.application.ViewHandler.CHARACTER_ENCODING_KEY;
import static jakarta.faces.application.ViewHandler.DEFAULT_FACELETS_SUFFIX;
import static jakarta.faces.application.ViewVisitOption.RETURN_AS_MINIMAL_IMPLICIT_OUTCOME;
import static jakarta.faces.component.UIComponent.BEANINFO_KEY;
import static jakarta.faces.component.UIComponent.COMPOSITE_FACET_NAME;
import static jakarta.faces.component.UIComponent.VIEW_LOCATION_KEY;
import static jakarta.faces.component.UIViewRoot.COMPONENT_TYPE;
import static jakarta.faces.view.AttachedObjectTarget.ATTACHED_OBJECT_TARGETS_KEY;
import static jakarta.faces.view.facelets.FaceletContext.FACELET_CONTEXT_KEY;
import static jakarta.servlet.http.HttpServletResponse.SC_NOT_FOUND;
import static java.lang.Boolean.TRUE;
import static java.util.Arrays.stream;
import static java.util.Collections.emptyList;
import static java.util.logging.Level.FINE;
import static java.util.logging.Level.FINEST;
import static java.util.logging.Level.SEVERE;
import static java.util.logging.Level.WARNING;

import java.beans.BeanDescriptor;
import java.beans.BeanInfo;
import java.beans.PropertyDescriptor;
import java.io.FileNotFoundException;
import java.io.IOException;
import java.io.Writer;
import java.util.ArrayList;
import java.util.HashMap;
import java.util.Iterator;
import java.util.List;
import java.util.Map;
import java.util.concurrent.ConcurrentHashMap;
import java.util.concurrent.CopyOnWriteArrayList;
import java.util.logging.Level;
import java.util.logging.Logger;
import java.util.stream.Stream;

import com.sun.faces.application.ApplicationAssociate;
import com.sun.faces.config.WebConfiguration;
import com.sun.faces.context.StateContext;
import com.sun.faces.facelets.el.ContextualCompositeMethodExpression;
import com.sun.faces.facelets.el.VariableMapperWrapper;
import com.sun.faces.facelets.impl.DefaultFaceletFactory;
import com.sun.faces.facelets.impl.XMLFrontMatterSaver;
import com.sun.faces.facelets.tag.composite.CompositeComponentBeanInfo;
import com.sun.faces.facelets.tag.jsf.CompositeComponentTagHandler;
import com.sun.faces.facelets.tag.ui.UIDebug;
import com.sun.faces.renderkit.RenderKitUtils;
import com.sun.faces.util.Cache;
import com.sun.faces.util.ComponentStruct;
import com.sun.faces.util.FacesLogger;
import com.sun.faces.util.HtmlUtils;
import com.sun.faces.util.RequestStateManager;
import com.sun.faces.util.Util;

import jakarta.el.ELContext;
import jakarta.el.ExpressionFactory;
import jakarta.el.MethodExpression;
import jakarta.el.ValueExpression;
import jakarta.el.VariableMapper;
import jakarta.faces.FacesException;
import jakarta.faces.FactoryFinder;
import jakarta.faces.application.Resource;
import jakarta.faces.application.StateManager;
import jakarta.faces.application.ViewHandler;
import jakarta.faces.application.ViewVisitOption;
import jakarta.faces.component.ActionSource2;
import jakarta.faces.component.EditableValueHolder;
import jakarta.faces.component.UIComponent;
import jakarta.faces.component.UIPanel;
import jakarta.faces.component.UIViewRoot;
import jakarta.faces.component.visit.VisitContext;
import jakarta.faces.component.visit.VisitResult;
import jakarta.faces.context.ExternalContext;
import jakarta.faces.context.FacesContext;
import jakarta.faces.context.ResponseWriter;
import jakarta.faces.event.ActionEvent;
import jakarta.faces.event.MethodExpressionActionListener;
import jakarta.faces.event.MethodExpressionValueChangeListener;
import jakarta.faces.event.PostAddToViewEvent;
import jakarta.faces.event.ValueChangeEvent;
import jakarta.faces.render.RenderKit;
import jakarta.faces.render.ResponseStateManager;
import jakarta.faces.validator.MethodExpressionValidator;
import jakarta.faces.view.ActionSource2AttachedObjectHandler;
import jakarta.faces.view.ActionSource2AttachedObjectTarget;
import jakarta.faces.view.AttachedObjectHandler;
import jakarta.faces.view.AttachedObjectTarget;
import jakarta.faces.view.BehaviorHolderAttachedObjectHandler;
import jakarta.faces.view.BehaviorHolderAttachedObjectTarget;
import jakarta.faces.view.EditableValueHolderAttachedObjectHandler;
import jakarta.faces.view.EditableValueHolderAttachedObjectTarget;
import jakarta.faces.view.StateManagementStrategy;
import jakarta.faces.view.ValueHolderAttachedObjectHandler;
import jakarta.faces.view.ValueHolderAttachedObjectTarget;
import jakarta.faces.view.ViewDeclarationLanguage;
import jakarta.faces.view.ViewDeclarationLanguageFactory;
import jakarta.faces.view.ViewMetadata;
import jakarta.faces.view.facelets.Facelet;
import jakarta.faces.view.facelets.FaceletContext;
import jakarta.servlet.http.HttpSession;

/**
 * This {@link ViewHandlingStrategy} handles Facelets/PDL-based views.
 */
public class FaceletViewHandlingStrategy extends ViewHandlingStrategy {

    private static final Logger LOGGER = FacesLogger.APPLICATION.getLogger();

    private ViewDeclarationLanguageFactory vdlFactory;

    private DefaultFaceletFactory faceletFactory;

    // Array of viewId extensions that should be handled by Facelets
    private String[] extensionsArray;

    // Array of viewId prefixes that should be handled by Facelets
    private String[] prefixesArray;

    public static final String IS_BUILDING_METADATA = FaceletViewHandlingStrategy.class.getName() + ".IS_BUILDING_METADATA";

    public static final String RESOURCE_LIBRARY_CONTRACT_DATA_STRUCTURE_KEY = FaceletViewHandlingStrategy.class.getName()
            + ".RESOURCE_LIBRARY_CONTRACT_DATA_STRUCTURE";

    private MethodRetargetHandlerManager retargetHandlerManager = new MethodRetargetHandlerManager();

    private int responseBufferSize;
    private boolean responseBufferSizeSet;
    private boolean isTrinidadStateManager;

    private Cache<Resource, BeanInfo> metadataCache;
    private Map<String, List<String>> contractMappings;

    // ------------------------------------------------------------ Constructors

    public FaceletViewHandlingStrategy() {
        initialize();
    }

    // ------------------------------------------------------------ Constructors

    public static boolean isBuildingMetadata(FacesContext context) {
        return context.getAttributes().containsKey(IS_BUILDING_METADATA);
    }

    // ------------------------------------ Methods from ViewDeclarationLanguage

    /**
     * <p>
     * If {@link UIDebug#debugRequest(jakarta.faces.context.FacesContext)}} is <code>true</code>, simply return a new
     * UIViewRoot(), otherwise, call the default logic.
     * </p>
     *
     * @see ViewDeclarationLanguage#restoreView(jakarta.faces.context.FacesContext, java.lang.String)
     */
    @Override
    public UIViewRoot restoreView(FacesContext context, String viewId) {
        notNull("context", context);
        notNull("viewId", viewId);

        if (UIDebug.debugRequest(context)) {
            context.getApplication().createComponent(COMPONENT_TYPE);
        }

        UIViewRoot viewRoot;

        /*
         * Check if we are stateless.
         */
        ViewHandler outerViewHandler = context.getApplication().getViewHandler();
        String renderKitId = outerViewHandler.calculateRenderKitId(context);
        ResponseStateManager rsm = RenderKitUtils.getResponseStateManager(context, renderKitId);

        if (rsm.isStateless(context, viewId)) {
            try {
                context.setProcessingEvents(true);
                ViewDeclarationLanguage vdl = vdlFactory.getViewDeclarationLanguage(viewId);
                viewRoot = vdl.createView(context, viewId);
                context.setViewRoot(viewRoot);
                vdl.buildView(context, viewRoot);

                if (!viewRoot.isTransient()) {
                    throw new FacesException("Unable to restore view " + viewId);
                }

                return viewRoot;
            } catch (IOException ioe) {
                throw new FacesException(ioe);
            }
        }

        if (getStateContext(context).isPartialStateSaving(context, viewId)) {
            try {
                context.setProcessingEvents(false);
                ViewDeclarationLanguage vdl = vdlFactory.getViewDeclarationLanguage(viewId);
                viewRoot = vdl.getViewMetadata(context, viewId).createMetadataView(context);
                context.setViewRoot(viewRoot);
                outerViewHandler = context.getApplication().getViewHandler();
                renderKitId = outerViewHandler.calculateRenderKitId(context);
                rsm = RenderKitUtils.getResponseStateManager(context, renderKitId);
                Object[] rawState = (Object[]) rsm.getState(context, viewId);

                if (rawState != null) {
                    @SuppressWarnings("unchecked")
                    Map<String, Object> state = (Map<String, Object>) rawState[1];
                    if (state != null) {
                        String clientId = viewRoot.getClientId(context);
                        Object stateObj = state.get(clientId);
                        if (stateObj != null) {
                            context.getAttributes().put("com.sun.faces.application.view.restoreViewScopeOnly", true);
                            viewRoot.restoreState(context, stateObj);
                            context.getAttributes().remove("com.sun.faces.application.view.restoreViewScopeOnly");
                        }
                    }
                }

                context.setProcessingEvents(true);
                vdl.buildView(context, viewRoot);
            } catch (IOException ioe) {
                throw new FacesException(ioe);
            }
        }

        UIViewRoot root = super.restoreView(context, viewId);

        ViewHandler viewHandler = context.getApplication().getViewHandler();
        ViewDeclarationLanguage vdl = viewHandler.getViewDeclarationLanguage(context, viewId);
        context.setResourceLibraryContracts(vdl.calculateResourceLibraryContracts(context, viewId));

        StateContext stateCtx = StateContext.getStateContext(context);
        stateCtx.startTrackViewModifications(context, root);

        return root;
    }

    @Override
    public ViewMetadata getViewMetadata(FacesContext context, String viewId) {
        notNull("context", context);
        notNull("viewId", viewId);

        return new ViewMetadataImpl(viewId);
    }

    /**
     * @see ViewDeclarationLanguage#createView(jakarta.faces.context.FacesContext, java.lang.String)
     */
    @Override
    public UIViewRoot createView(FacesContext ctx, String viewId) {
        notNull("context", ctx);
        notNull("viewId", viewId);

        if (UIDebug.debugRequest(ctx)) {
            UIViewRoot root = (UIViewRoot) ctx.getApplication().createComponent(COMPONENT_TYPE);
            root.setViewId(viewId);
            return root;
        }

        UIViewRoot result = super.createView(ctx, viewId);
        ViewHandler viewHandler = ctx.getApplication().getViewHandler();
        ViewDeclarationLanguage vdl = viewHandler.getViewDeclarationLanguage(ctx, viewId);

        ctx.setResourceLibraryContracts(vdl.calculateResourceLibraryContracts(ctx, viewId));

        return result;
    }

    /**
     * @see ViewDeclarationLanguage#buildView(FacesContext, UIViewRoot)
     */
    @Override
    public void buildView(FacesContext ctx, UIViewRoot view) throws IOException {
        StateContext stateCtx = StateContext.getStateContext(ctx);

        if (isViewPopulated(ctx, view)) {
            Facelet facelet = faceletFactory.getFacelet(ctx, view.getViewId());
            // Disable events from being intercepted by the StateContext by
            // virute of re-applying the handlers.
            try {
                stateCtx.setTrackViewModifications(false);
                facelet.apply(ctx, view);
                reapplyDynamicActions(ctx);
                if (stateCtx.isPartialStateSaving(ctx, view.getViewId())) {
                    markInitialStateIfNotMarked(view);
                }
            } finally {
                stateCtx.setTrackViewModifications(true);
            }

            return;
        }

        view.setViewId(view.getViewId());

        if (LOGGER.isLoggable(FINE)) {
            LOGGER.fine("Building View: " + view.getViewId());
        }

        if (faceletFactory == null) {
            ApplicationAssociate associate = ApplicationAssociate.getInstance(ctx.getExternalContext());
            faceletFactory = associate.getFaceletFactory();
            assert faceletFactory != null;
        }
        RequestStateManager.set(ctx, FACELET_FACTORY, faceletFactory);
        Facelet facelet = faceletFactory.getFacelet(ctx, view.getViewId());

        // populate UIViewRoot
        try {
            ctx.getAttributes().put(IS_BUILDING_INITIAL_STATE, Boolean.TRUE);
            stateCtx.setTrackViewModifications(false);
            facelet.apply(ctx, view);

            if (facelet instanceof XMLFrontMatterSaver) {
                XMLFrontMatterSaver frontMatterSaver = (XMLFrontMatterSaver) facelet;

                String docType = frontMatterSaver.getSavedDoctype();
                if (docType != null) {
                    saveDOCTYPEToFacesContextAttributes(docType);
                }

                String XMLDECL = frontMatterSaver.getSavedXMLDecl();
                if (XMLDECL != null) {
                    saveXMLDECLToFacesContextAttributes(XMLDECL);
                }
            }

            if (!stateCtx.isPartialStateSaving(ctx, view.getViewId())) {
                reapplyDynamicActions(ctx);
            }

            doPostBuildActions(ctx, view);
        } finally {
            ctx.getAttributes().remove(IS_BUILDING_INITIAL_STATE);
        }
        ctx.getApplication().publishEvent(ctx, PostAddToViewEvent.class, UIViewRoot.class, view);
        markInitialState(ctx, view);

        setViewPopulated(ctx, view);
    }

    /**
     * @see jakarta.faces.view.ViewDeclarationLanguage#renderView(jakarta.faces.context.FacesContext,
     * jakarta.faces.component.UIViewRoot)
     */
    @Override
    public void renderView(FacesContext ctx, UIViewRoot viewToRender) throws IOException {

        // Suppress rendering if "rendered" property on the component is false
        if (!viewToRender.isRendered()) {
            return;
        }

        // Log request
        if (LOGGER.isLoggable(FINE)) {
            LOGGER.fine("Rendering View: " + viewToRender.getViewId());
        }

        WriteBehindStateWriter stateWriter = null;
        try {
            // Only build the view if this view has not yet been built.
            if (!isViewPopulated(ctx, viewToRender)) {
                ViewDeclarationLanguage vdl = vdlFactory.getViewDeclarationLanguage(viewToRender.getViewId());
                vdl.buildView(ctx, viewToRender);
            }

            // Setup writer and assign it to the ctx
            ResponseWriter origWriter = ctx.getResponseWriter();
            if (origWriter == null) {
                origWriter = createResponseWriter(ctx);
            }

            ExternalContext extContext = ctx.getExternalContext();

            /*
             * Make sure we have a session here if we are using server state saving. The WriteBehindStateWriter needs an active
             * session when it writes out state to a server session.
             *
             * Note if you flag a view as transient then we won't acquire the session as you are stating it does not need one.
             */
            if (isServerStateSaving() && !viewToRender.isTransient()) {
                getSession(ctx);
            }

            Writer outputWriter = extContext.getResponseOutputWriter();
            stateWriter = new WriteBehindStateWriter(outputWriter, ctx, responseBufferSize);

            ResponseWriter writer = origWriter.cloneWithWriter(stateWriter);
            ctx.setResponseWriter(writer);

<<<<<<< HEAD
            // Don't call startDoc and endDoc on a partial response
=======
>>>>>>> ebaf88e3
            if (ctx.getPartialViewContext().isPartialRequest()) {
                // Any pre/post processing logic such as startDocument(), doPostPhaseActions() and endDocument() must be done in PartialViewContextImpl, see also #4977
                viewToRender.encodeAll(ctx);
            } else {
                if (ctx.isProjectStage(Development)) {
                    FormOmittedChecker.check(ctx);
                }

                // render the view to the response
                String xmlDecl = getXMLDECLFromFacesContextAttributes(ctx);
                if (null != xmlDecl) {
                    // Do not escape.
                    writer.writePreamble(xmlDecl);
                }

                String docType = getDOCTYPEFromFacesContextAttributes(ctx);
                if (null != docType) {
                    // Do not escape.
                    writer.writeDoctype(docType);
                }
                writer.startDocument();
                viewToRender.encodeAll(ctx);
                try {
                    ctx.getExternalContext().getFlash().doPostPhaseActions(ctx);
                } catch (UnsupportedOperationException uoe) {
                    if (LOGGER.isLoggable(FINE)) {
                        LOGGER.fine("ExternalContext.getFlash() throw UnsupportedOperationException -> Flash unavailable");
                    }
                }
                writer.endDocument();
            }

            // Finish writing
            writer.close();

            // Flush to origWriter
            if (stateWriter.stateWritten()) {
                stateWriter.flushToWriter();
            }

        } catch (FileNotFoundException fnfe) {
            handleFaceletNotFound(ctx, viewToRender.getViewId(), fnfe.getMessage());
        } catch (Exception e) {
            handleRenderException(ctx, e);
        } finally {
            if (stateWriter != null) {
                stateWriter.release();
            }
        }
    }

    @Override
    public StateManagementStrategy getStateManagementStrategy(FacesContext context, String viewId) {
        StateManagementStrategy result;

        StateContext stateCtx = StateContext.getStateContext(context);
        if (stateCtx.isPartialStateSaving(context, viewId)) {
            result = new FaceletPartialStateManagementStrategy(context);
        } else {
            // Spec for this method says:

            // Implementations that provide the VDL for Facelets for JSF 2.0
            // and later must return non-null from this method.

            // Limit the specification violating change to the case where
            // we are running in Trinidad.
            //
            result = isTrinidadStateManager ? null : new JspStateManagementStrategy(context);
        }

        return result;
    }

    /**
     * Called by Application._createComponent(Resource).
     *
     * This method creates two temporary UIComponent instances to aid in the creation of the compcomp metadata. These
     * instances no longer needed after the method returns and can be safely garbage collected.
     *
     * PENDING(): memory analysis should be done to verify there are no memory leaks as a result of this implementation.
     *
     * The instances are
     *
     * 1. tmp: a jakarta.faces.NamingContainer to serve as the temporary top level component
     *
     * 2. facetComponent: a jakarta.faces.Panel to serve as the parent UIComponent that is passed to Facelets so that the
     * <cc:interface> section can be parsed and understood.
     *
     * Per the compcomp spec, tmp has the compcomp Resource stored in its attr set under the key
     * Resource.COMPONENT_RESOURCE_KEY. tmp has the facetComponent added as its UIComponent.COMPOSITE_FACET_NAME facet.
     *
     */
    @Override
    public BeanInfo getComponentMetadata(FacesContext context, Resource ccResource) {

        DefaultFaceletFactory factory = (DefaultFaceletFactory) RequestStateManager.get(context, FACELET_FACTORY);
        DefaultFaceletFactory ourFactory = factory;

        if (ourFactory.needsToBeRefreshed(ccResource.getURL())) {
            metadataCache.remove(ccResource);
        }

        return metadataCache.get(ccResource);
    }

    public BeanInfo createComponentMetadata(FacesContext context, Resource ccResource) {

        // PENDING this implementation is terribly wasteful.
        // Must find a better way.
        FaceletContext faceletContext = (FaceletContext) context.getAttributes().get(FACELET_CONTEXT_KEY);
        DefaultFaceletFactory factory = (DefaultFaceletFactory) RequestStateManager.get(context, FACELET_FACTORY);
        VariableMapper orig = faceletContext.getVariableMapper();

        // Create tmp and facetComponent
        UIComponent tmp = context.getApplication().createComponent("jakarta.faces.NamingContainer");
        UIPanel facetComponent = (UIPanel) context.getApplication().createComponent("jakarta.faces.Panel");

        // PENDING I think this can be skipped because we don't render
        // this component instance.
        facetComponent.setRendererType("jakarta.faces.Group");

        // PENDING This could possibly be skipped too. However, I think
        // this is important because other tag handlers, within
        // <cc:interface> expect it will be there.
        tmp.getFacets().put(COMPOSITE_FACET_NAME, facetComponent);

        // We have to put the resource in here just so the classes that eventually
        // get called by facelets have access to it.
        tmp.getAttributes().put(COMPONENT_RESOURCE_KEY, ccResource);

        Facelet facelet;

        try {
            facelet = factory.getFacelet(context, ccResource.getURL());
            VariableMapper wrapper = new VariableMapperWrapper(orig) {

                @Override
                public ValueExpression resolveVariable(String variable) {
                    return super.resolveVariable(variable);
                }

            };

            faceletContext.setVariableMapper(wrapper);
            context.getAttributes().put(IS_BUILDING_METADATA, TRUE);

            // Because mojarra currently requires a <cc:interface>
            // element within the compcomp markup, we can rely on the
            // fact that its tag handler, InterfaceHandler.apply(), is
            // called. In this method, we first imbue facetComponent
            // with any config information present on the <cc:interface>
            // element.

            // Then we do the normal facelet thing:
            // this.nextHandler.apply(). This causes any child tag
            // handlers of the <cc:interface> to be called. The
            // compcomp spec says each such tag handler is responsible
            // for adding to the compcomp metadata, referenced from the
            // facetComponent parent.

            facelet.apply(context, facetComponent);

            // When facelet.apply() returns (and therefore
            // InterfaceHandler.apply() returns), the compcomp metadata
            // pointed to by facetComponent is fully populated.

        } catch (Exception e) {
            if (e instanceof FacesException) {
                throw (FacesException) e;
            } else {
                throw new FacesException(e);
            }
        } finally {
            context.getAttributes().remove(IS_BUILDING_METADATA);
            faceletContext.setVariableMapper(orig);
        }

        // we extract the compcomp metadata and return it, making sure
        // to discard tmp and facetComponent. The compcomp metadata
        // should be cacheable and shareable across threads, but this is
        // not yet implemented.
        return (CompositeComponentBeanInfo) tmp.getAttributes().get(BEANINFO_KEY);
    }

    /**
     * @see jakarta.faces.view.ViewDeclarationLanguage#getScriptComponentResource(jakarta.faces.context.FacesContext,
     * jakarta.faces.application.Resource)
     */
    @Override
    public Resource getScriptComponentResource(FacesContext context, Resource componentResource) {
        notNull("context", context);
        notNull("componentResource", componentResource);

        return null;
    }

    /**
     * @see ViewHandlingStrategy#retargetAttachedObjects(jakarta.faces.context.FacesContext,
     * jakarta.faces.component.UIComponent, java.util.List)
     */
    @SuppressWarnings({ "unchecked" })
    @Override
    public void retargetAttachedObjects(FacesContext context, UIComponent topLevelComponent, List<AttachedObjectHandler> handlers) {
        notNull("context", context);
        notNull("topLevelComponent", topLevelComponent);
        notNull("handlers", handlers);

        if (handlers == null || handlers.isEmpty()) {
            return;
        }

        BeanInfo componentBeanInfo = (BeanInfo) topLevelComponent.getAttributes().get(BEANINFO_KEY);
        if (componentBeanInfo == null) {
            return;
        }

        BeanDescriptor componentDescriptor = componentBeanInfo.getBeanDescriptor();

        // There is an entry in targetList for each attached object in the
        // <composite:interface> section of the composite component.
        List<AttachedObjectTarget> targetList = (List<AttachedObjectTarget>) componentDescriptor.getValue(ATTACHED_OBJECT_TARGETS_KEY);

        // Each entry in targetList will vend one or more UIComponent instances
        // that is to serve as the target of an attached object in the consuming
        // page.
        List<UIComponent> targetComponents;
        String forAttributeValue, curTargetName;

        // For each of the attached object handlers...
        for (AttachedObjectHandler curHandler : handlers) {

            // Get the name given to this attached object by the page author
            // in the consuming page.
            forAttributeValue = curHandler.getFor();

            // For each of the attached objects in the <composite:interface> section
            // of this composite component...
            for (AttachedObjectTarget curTarget : targetList) {

                // Get the name given to this attached object target by the
                // composite component author
                curTargetName = curTarget.getName();
                targetComponents = curTarget.getTargets(topLevelComponent);

                if (curHandler instanceof ActionSource2AttachedObjectHandler && curTarget instanceof ActionSource2AttachedObjectTarget) {
                    if (forAttributeValue.equals(curTargetName)) {
                        for (UIComponent curTargetComponent : targetComponents) {
                            retargetHandler(context, curHandler, curTargetComponent);
                        }
                        break;
                    }
                } else if (curHandler instanceof EditableValueHolderAttachedObjectHandler && curTarget instanceof EditableValueHolderAttachedObjectTarget) {
                    if (forAttributeValue.equals(curTargetName)) {
                        for (UIComponent curTargetComponent : targetComponents) {
                            retargetHandler(context, curHandler, curTargetComponent);
                        }
                        break;
                    }
                } else if (curHandler instanceof ValueHolderAttachedObjectHandler && curTarget instanceof ValueHolderAttachedObjectTarget) {
                    if (forAttributeValue.equals(curTargetName)) {
                        for (UIComponent curTargetComponent : targetComponents) {
                            retargetHandler(context, curHandler, curTargetComponent);
                        }
                        break;
                    }
                } else if (curHandler instanceof BehaviorHolderAttachedObjectHandler && curTarget instanceof BehaviorHolderAttachedObjectTarget) {
                    BehaviorHolderAttachedObjectHandler behaviorHandler = (BehaviorHolderAttachedObjectHandler) curHandler;
                    BehaviorHolderAttachedObjectTarget behaviorTarget = (BehaviorHolderAttachedObjectTarget) curTarget;
                    String eventName = behaviorHandler.getEventName();
                    if (null != eventName && eventName.equals(curTargetName) || null == eventName && behaviorTarget.isDefaultEvent()) {
                        for (UIComponent curTargetComponent : targetComponents) {
                            retargetHandler(context, curHandler, curTargetComponent);
                        }
                    }
                }

            }
        }
    }

    /**
     * @see ViewHandlingStrategy#retargetMethodExpressions(jakarta.faces.context.FacesContext,
     * jakarta.faces.component.UIComponent)
     */
    @Override
    public void retargetMethodExpressions(FacesContext context, UIComponent topLevelComponent) {
        notNull("context", context);
        notNull("topLevelComponent", topLevelComponent);

        BeanInfo componentBeanInfo = (BeanInfo) topLevelComponent.getAttributes().get(BEANINFO_KEY);
        // PENDING(edburns): log error message if componentBeanInfo is null;
        if (componentBeanInfo == null) {
            return;
        }

        PropertyDescriptor attributes[] = componentBeanInfo.getPropertyDescriptors();

        MethodMetadataIterator allMetadata = new MethodMetadataIterator(context, attributes);
        for (CompCompInterfaceMethodMetadata metadata : allMetadata) {

            String attrName = metadata.getName();
            String[] targets = metadata.getTargets(context);

            Object attrValue = topLevelComponent.getValueExpression(attrName);

            // In all cases but one, the attrValue will be a ValueExpression.
            // The only case when it will not be a ValueExpression is
            // the case when the attrName is an action, and even then, it'll be a
            // ValueExpression in all cases except when it's a literal string.
            if (attrValue == null) {
                Map<String, Object> attrs = topLevelComponent.getAttributes();
                attrValue = attrs.containsKey(attrName) ? attrs.get(attrName) : metadata.getDefault();
                if (attrValue == null) {
                    if (metadata.isRequired(context)) {
                        Object location = attrs.get(VIEW_LOCATION_KEY);
                        if (location == null) {
                            location = "";
                        }
                        throw new FacesException(
                                location.toString() + ": Unable to find attribute with name \"" + attrName + "\" in top level component in consuming page, "
                                        + " or with default value in composite component.  " + "Page author or composite component author error.");
                    } else {
                        continue;
                    }
                }
            }

            String targetAttributeName = metadata.getTargetAttributeName(context);
            UIComponent targetComp = null;
            if (targetAttributeName != null) {
                attrName = targetAttributeName;
            }

            if (targets != null) {
                MethodRetargetHandler handler = retargetHandlerManager.getRetargetHandler(attrName);
                if (handler != null) {
                    for (String curTarget : targets) {
                        targetComp = topLevelComponent.findComponent(curTarget);
                        if (targetComp == null) {
                            throw new FacesException(
                                    attrValue.toString() + " : Unable to re-target MethodExpression as inner component referenced by target id '" + curTarget
                                            + "' cannot be found.");
                        }
                        handler.retarget(context, metadata, attrValue, targetComp);
                    }
                } else {
                    // the developer has specified a target for a MethodExpression
                    // but the attribute name doesn't match one action, actionListener,
                    // validator, or valueChangeListener. We can ignore the
                    // target(s) in this case
                    if (LOGGER.isLoggable(WARNING)) {
                        LOGGER.log(WARNING, "jsf.compcomp.unecessary.targets.attribute",
                                new Object[] { getCompositeComponentName(topLevelComponent), attrName });
                    }
                    handler = retargetHandlerManager.getDefaultHandler();
                    handler.retarget(context, metadata, attrValue, topLevelComponent);
                }
            } else {
                MethodRetargetHandler handler = null;
                if (targetAttributeName != null) {
                    targetComp = topLevelComponent.findComponent(metadata.getName());
                    handler = retargetHandlerManager.getRetargetHandler(attrName);
                }
                if (handler == null) {
                    targetComp = topLevelComponent;
                    handler = retargetHandlerManager.getDefaultHandler();
                }
                handler.retarget(context, metadata, attrValue, targetComp);
            }

            // clear out the ValueExpression that we've retargeted as a
            // MethodExpression
            topLevelComponent.setValueExpression(attrName, null);
        }
    }

    @Override
    public UIComponent createComponent(FacesContext context, String taglibURI, String tagName, Map<String, Object> attributes) {
        notNull("context", context);
        notNull("taglibURI", taglibURI);
        notNull("tagName", tagName);

        return associate.getFaceletFactory()._createComponent(context, taglibURI, tagName, attributes);
    }

    @Override
    public List<String> calculateResourceLibraryContracts(FacesContext context, String viewId) {
        List<String> result = null;
        String longestPattern = null;
        if (contractMappings == null) {
            return emptyList();
        }

        String longestMatch = null;
        for (Map.Entry<String, List<String>> mappings : contractMappings.entrySet()) {
            String urlPattern = mappings.getKey();
            if (urlPattern.endsWith("*")) {
                String prefix = urlPattern.substring(0, urlPattern.length() - 1);
                if (viewId.startsWith(prefix)) {
                    if (longestPattern == null) {
                        longestPattern = urlPattern;
                        longestMatch = prefix;
                    } else if (longestMatch.length() < prefix.length()) {
                        longestPattern = urlPattern;
                        longestMatch = prefix;
                    }
                }
            } else if (viewId.equals(urlPattern)) {
                longestPattern = urlPattern;
                break;
            }
        }

        if (longestPattern != null) {
            result = contractMappings.get(longestPattern);
        }

        if (result == null) {
            result = contractMappings.get("*");
        }

        return result;
    }

    @Override
    @SuppressWarnings("deprecation")
    public boolean viewExists(FacesContext context, String viewId) {
        if (handlesViewId(viewId)) {
            return getFaceletFactory().getResourceResolver().resolveUrl(viewId) != null;
        }

        return false;
    }

    /**
     * @see jakarta.faces.view.ViewDeclarationLanguage#getViews(FacesContext, String)
     */
    @Override
    public Stream<String> getViews(FacesContext context, String path, ViewVisitOption... options) {
        return mapIfNeeded(super.getViews(context, path).filter(viewId -> handlesViewId(viewId)), options);
    }

    /**
     * @see jakarta.faces.view.ViewDeclarationLanguage#getViews(FacesContext, String, int)
     */
    @Override
    public Stream<String> getViews(FacesContext context, String path, int maxDepth, ViewVisitOption... options) {
        return mapIfNeeded(super.getViews(context, path, maxDepth).filter(viewId -> handlesViewId(viewId)), options);
    }

    // --------------------------------------- Methods from ViewHandlingStrategy

    /**
     * @param viewId the view ID to check
     * @return <code>true</code> if assuming a default configuration and the view ID's extension is <code>.xhtml</code>
     * Otherwise try to match the view ID based on the configured extendsion and prefixes.
     *
     * @see com.sun.faces.config.WebConfiguration.WebContextInitParameter#FaceletsViewMappings
     */
    @Override
    public boolean handlesViewId(String viewId) {
        if (viewId != null) {
            if (handlesByPrefixOrSuffix(viewId)) {
                return true;
            }

            if (isViewIdExactMappedToFacesServlet(viewId)) {
                // If the Facelets VDL is reached, no other ViewDeclarationLanguage has declared
                // to handle the view (via ViewExists()), so we handle it if the viewId happens to be exact
                // mapped to the FacesServlet. The JSP ViewDeclarationLanguage still comes after us,
                // but we don't support that.
                return true;
            }
        }

        return false;
    }

    private boolean handlesByPrefixOrSuffix(String viewId) {
        if (viewId.endsWith(FLOW_DEFINITION_ID_SUFFIX)) {
            return true;
        }

        // If there's no extensions array or prefixes array, then assume defaults.
        // .xhtml extension is handled by the FaceletViewHandler and .jsp will be handled by
        // the JSP view handler
        if (extensionsArray == null && prefixesArray == null) {
            return isMatchedWithFaceletsSuffix(viewId) ? true : viewId.endsWith(DEFAULT_FACELETS_SUFFIX);
        }

        if (extensionsArray != null) {
            for (String extension : extensionsArray) {
                if (viewId.endsWith(extension)) {
                    return true;
                }
            }
        }

        if (prefixesArray != null) {
            for (String prefix : prefixesArray) {
                if (viewId.startsWith(prefix)) {
                    return true;
                }
            }
        }

        return false;
    }

    @Override
    public String getId() {
        return FACELETS_VIEW_DECLARATION_LANGUAGE_ID;
    }

    // ------------------------------------------------------- Protected Methods

    /**
     * Initialize the core Facelets runtime.
     */
    protected void initialize() {

        if (LOGGER.isLoggable(FINE)) {
            LOGGER.fine("Initializing FaceletViewHandlingStrategy");
        }

        initializeMappings();

        metadataCache = new Cache<>(ccResource -> {
            FacesContext context = FacesContext.getCurrentInstance();
            return FaceletViewHandlingStrategy.this.createComponentMetadata(context, ccResource);
        });

        try {
            responseBufferSizeSet = webConfig.isSet(FaceletsBufferSize);
            responseBufferSize = Integer.parseInt(webConfig.getOptionValue(FaceletsBufferSize));
        } catch (NumberFormatException nfe) {
            responseBufferSize = Integer.parseInt(FaceletsBufferSize.getDefaultValue());
        }

        if (LOGGER.isLoggable(FINE)) {
            LOGGER.fine("Initialization Successful");
        }

        vdlFactory = (ViewDeclarationLanguageFactory) FactoryFinder.getFactory(VIEW_DECLARATION_LANGUAGE_FACTORY);

        FacesContext context = FacesContext.getCurrentInstance();
        ExternalContext extContext = context.getExternalContext();
        Map<String, Object> appMap = extContext.getApplicationMap();

        @SuppressWarnings("unchecked")
        Map<String, List<String>> contractDataStructure = (Map<String, List<String>>) appMap.remove(RESOURCE_LIBRARY_CONTRACT_DATA_STRUCTURE_KEY);

        if (!isEmpty(contractDataStructure)) {
            contractMappings = new ConcurrentHashMap<>();
            for (Map.Entry<String, List<String>> cur : contractDataStructure.entrySet()) {
                contractMappings.put(cur.getKey(), new CopyOnWriteArrayList<>(cur.getValue()));
                cur.getValue().clear();
            }
            contractDataStructure.clear();
        }

        if (context != null) {
            StateManager stateManager = Util.getStateManager(context);
            if (stateManager != null) {
                isTrinidadStateManager = stateManager.getClass().getName().contains("trinidad");
            }
        }
    }

    /**
     * Initialize mappings, during the first request.
     */
    protected void initializeMappings() {

        String viewMappings = webConfig.getOptionValue(FaceletsViewMappings);
        if (viewMappings != null && viewMappings.length() > 0) {
            Map<String, Object> appMap = FacesContext.getCurrentInstance().getExternalContext().getApplicationMap();

            String[] mappingsArray = split(appMap, viewMappings, ";");

            List<String> extensionsList = new ArrayList<>(mappingsArray.length);
            List<String> prefixesList = new ArrayList<>(mappingsArray.length);

            for (String aMappingsArray : mappingsArray) {
                String mapping = aMappingsArray.trim();
                int mappingLength = mapping.length();
                if (mappingLength <= 1) {
                    continue;
                }

                if (mapping.charAt(0) == '*') {
                    extensionsList.add(mapping.substring(1));
                } else if (mapping.charAt(mappingLength - 1) == '*') {
                    prefixesList.add(mapping.substring(0, mappingLength - 1));
                }
            }

            extensionsArray = new String[extensionsList.size()];
            extensionsList.toArray(extensionsArray);

            prefixesArray = new String[prefixesList.size()];
            prefixesList.toArray(prefixesArray);
        }
    }

    /**
     * @param context the {@link FacesContext} for the current request
     * @return a {@link ResponseWriter} for processing the request
     * @throws IOException if the writer cannot be created
     */
    protected ResponseWriter createResponseWriter(FacesContext context) throws IOException {

        ExternalContext extContext = context.getExternalContext();
        RenderKit renderKit = context.getRenderKit();
        // Avoid a cryptic NullPointerException when the renderkit ID
        // is incorrectly set
        if (renderKit == null) {
            String id = context.getViewRoot().getRenderKitId();
            throw new IllegalStateException("No render kit was available for id \"" + id + "\"");
        }

        if (responseBufferSizeSet) {
            // set the buffer for content
            extContext.setResponseBufferSize(responseBufferSize);
        }

        // get our content type
        String contentType = (String) context.getAttributes().get("facelets.ContentType");

        // get the encoding
        String encoding = (String) context.getAttributes().get(FACELETS_ENCODING_KEY);

        // Create a dummy ResponseWriter with a bogus writer,
        // so we can figure out what content type the ReponseWriter
        // is really going to ask for
        ResponseWriter writer = renderKit.createResponseWriter(NullWriter.INSTANCE, contentType, encoding);

        contentType = getResponseContentType(context, writer.getContentType());
        encoding = getResponseEncoding(context, writer.getCharacterEncoding());

        // apply them to the response
        char[] buffer = new char[1028];
        HtmlUtils.writeTextForXML(writer, contentType, buffer);
        String str = String.valueOf(buffer).trim();
        extContext.setResponseContentType(str);
        extContext.setResponseCharacterEncoding(encoding);

        // Now, clone with the real writer
        writer = writer.cloneWithWriter(extContext.getResponseOutputWriter());

        return writer;
    }

    /**
     * Handles the case where rendering throws an Exception.
     *
     * @param context the {@link FacesContext} for the current request
     * @param e the caught Exception
     * @throws IOException if the custom debug content cannot be written
     */
    protected void handleRenderException(FacesContext context, Exception e) throws IOException {

        // Always log
        if (LOGGER.isLoggable(SEVERE)) {
            UIViewRoot root = context.getViewRoot();
            StringBuffer sb = new StringBuffer(64);
            sb.append("Error Rendering View");
            if (root != null) {
                sb.append('[');
                sb.append(root.getViewId());
                sb.append(']');
            }
            LOGGER.log(SEVERE, sb.toString(), e);
        }

        if (e instanceof RuntimeException) {
            throw (RuntimeException) e;
        } else if (e instanceof IOException) {
            throw (IOException) e;
        } else {
            throw new FacesException(e.getMessage(), e);
        }
    }

    /**
     * Handles the case where a Facelet cannot be found.
     *
     * @param context the {@link FacesContext} for the current request
     * @param viewId the view ID that was to be mapped to a Facelet
     * @param message optional message to include in the 404
     * @throws IOException if an error occurs sending the 404 to the client
     */
    protected void handleFaceletNotFound(FacesContext context, String viewId, String message) throws IOException {

        context.getExternalContext().responseSendError(SC_NOT_FOUND, message != null ? viewId + ": " + message : viewId);

        context.responseComplete();
    }

    /**
     * @param context the {@link FacesContext} for the current request
     * @param orig the original encoding
     * @return the encoding to be used for this response
     */
    protected String getResponseEncoding(FacesContext context, String orig) {

        String encoding = orig;

        // 1. get it from request
        encoding = context.getExternalContext().getRequestCharacterEncoding();

        // 2. get it from the session
        if (encoding == null) {
            if (null != context.getExternalContext().getSession(false)) {
                Map<String, Object> sessionMap = context.getExternalContext().getSessionMap();
                encoding = (String) sessionMap.get(CHARACTER_ENCODING_KEY);
                if (LOGGER.isLoggable(FINEST)) {
                    LOGGER.log(FINEST, "Session specified alternate encoding {0}", encoding);
                }
            }
        }

        // see if we need to override the encoding
        Map<Object, Object> ctxAttributes = context.getAttributes();

        // 3. check the request attribute
        if (ctxAttributes.containsKey(FACELETS_ENCODING_KEY)) {
            encoding = (String) ctxAttributes.get(FACELETS_ENCODING_KEY);
            if (LOGGER.isLoggable(FINEST)) {
                LOGGER.log(FINEST, "Facelet specified alternate encoding {0}", encoding);
            }
            if (null != context.getExternalContext().getSession(false)) {
                Map<String, Object> sessionMap = context.getExternalContext().getSessionMap();
                sessionMap.put(CHARACTER_ENCODING_KEY, encoding);
            }
        }

        // 4. default it
        if (encoding == null) {
            if (null != orig && 0 < orig.length()) {
                encoding = orig;
            } else {
                encoding = "UTF-8";
            }
            if (LOGGER.isLoggable(FINEST)) {
                LOGGER.log(FINEST, "ResponseWriter created had a null CharacterEncoding, defaulting to {0}", orig);
            }
        }

        return encoding;
    }

    /**
     * @param context the {@link FacesContext} for the current request
     * @param orig the original contentType
     * @return the content type to be used for this response
     */
    protected String getResponseContentType(FacesContext context, String orig) {

        String contentType = orig;

        // See if we need to override the contentType
        Map<Object, Object> m = context.getAttributes();
        if (m.containsKey("facelets.ContentType")) {
            contentType = (String) m.get("facelets.ContentType");
            if (LOGGER.isLoggable(FINEST)) {
                LOGGER.finest("Facelet specified alternate contentType '" + contentType + "'");
            }
        }

        // Safety check
        if (contentType == null) {
            contentType = "text/html";
            if (LOGGER.isLoggable(FINEST)) {
                LOGGER.finest("ResponseWriter created had a null ContentType, defaulting to text/html");
            }
        }

        return contentType;
    }

    // --------------------------------------------------------- Private Methods

    private String getCompositeComponentName(UIComponent compositeComponent) {

        Resource resource = (Resource) compositeComponent.getAttributes().get(Resource.COMPONENT_RESOURCE_KEY);
        String name = resource.getResourceName();
        String library = resource.getLibraryName();

        if (library != null) {
            return "Composite Component: " + name + ", library: " + library;
        } else {
            return "Composite Component: " + name;
        }

    }

    private void doPostBuildActions(FacesContext ctx, UIViewRoot root) {
        StateContext stateCtx = StateContext.getStateContext(ctx);
//        if (stateCtx.isPartialStateSaving(ctx, root.getViewId())) {
        // lu4242 root.markInitialState();
        // }
        stateCtx.startTrackViewModifications(ctx, root);
    }

    private void markInitialState(FacesContext ctx, UIViewRoot root) {
        StateContext stateCtx = StateContext.getStateContext(ctx);
        if (stateCtx.isPartialStateSaving(ctx, root.getViewId())) {
            try {
                ctx.getAttributes().put(IS_BUILDING_INITIAL_STATE, Boolean.TRUE);
                if (!root.isTransient()) {
                    markInitialState(root);
                }
            } finally {
                ctx.getAttributes().remove(IS_BUILDING_INITIAL_STATE);
            }
        }
    }

    private void markInitialState(final UIComponent component) {
        component.markInitialState();
        for (Iterator<UIComponent> it = component.getFacetsAndChildren(); it.hasNext();) {
            UIComponent child = it.next();
            if (!child.isTransient()) {
                markInitialState(child);
            }
        }
    }

    private void retargetHandler(FacesContext context, AttachedObjectHandler handler, UIComponent targetComponent) {

        if (UIComponent.isCompositeComponent(targetComponent)) {
            // RELEASE_PENDING Not keen on calling CompositeComponentTagHandler here....
            List<AttachedObjectHandler> nHandlers = CompositeComponentTagHandler.getAttachedObjectHandlers(targetComponent);
            nHandlers.add(handler);
            retargetAttachedObjects(context, targetComponent, nHandlers);
        } else {
            handler.applyAttachedObject(context, targetComponent);
        }

    }

    // ---------------------------------------------------------- Nested Classes

    /**
     * Provides iteration services over a composite component's MethodExpression-enabled <code>PropertyDescriptors</code>.
     */
    private static final class MethodMetadataIterator implements Iterable<CompCompInterfaceMethodMetadata>, Iterator<CompCompInterfaceMethodMetadata> {

        private final PropertyDescriptor[] descriptors;
        private FacesContext context;
        private int curIndex = -1;

        // -------------------------------------------------------- Constructors

        MethodMetadataIterator(FacesContext context, PropertyDescriptor[] descriptors) {

            this.context = context;
            this.descriptors = descriptors;
            if (descriptors != null && descriptors.length > 0) {
                curIndex = 0;
            }

        }

        // ----------------------------------------------- Methods from Iterable

        @Override
        public Iterator<CompCompInterfaceMethodMetadata> iterator() {
            return this;
        }

        // ----------------------------------------------- Methods from Iterator

        @Override
        public boolean hasNext() {

            if (curIndex != -1 && curIndex < descriptors.length) {
                int idx = curIndex;

                while (idx < descriptors.length) {
                    PropertyDescriptor pd = descriptors[idx];
                    if (shouldSkip(pd)) {
                        // this is a ValueExpression-enabled attribute and
                        // should be ignored.
                        idx++;
                    } else {
                        if (idx != curIndex) {
                            // the PD that was found to be returned by the
                            // next() call has a different offset from the
                            // current index; update the current index.
                            curIndex = idx;
                        }
                        return curIndex < descriptors.length;
                    }
                }
            }
            return false;

        }

        @Override
        public CompCompInterfaceMethodMetadata next() {

            return new CompCompInterfaceMethodMetadata(descriptors[curIndex++]);

        }

        @Override
        public void remove() {

            throw new UnsupportedOperationException();

        }

        private boolean shouldSkip(PropertyDescriptor pd) {
            boolean result;
            String name = pd.getName();
            ValueExpression ve = (ValueExpression) pd.getValue("targetAttributeName");
            String targetAttributeName = ve != null ? (String) ve.getValue(context.getELContext()) : "";

            boolean isSpecialAttributeName = Util.isSpecialAttributeName(name) || Util.isSpecialAttributeName(targetAttributeName);
            result = !isSpecialAttributeName && (pd.getValue("type") != null || pd.getValue("method-signature") == null);

            return result;
        }

    } // END MethodMetadataIterator

    /**
     * Utility class to encapsulate the ValueExpression evaluation of the various MethodExpression composite component
     * properties.
     */
    private static final class CompCompInterfaceMethodMetadata {

        private final PropertyDescriptor pd;

        // -------------------------------------------------------- Constructors

        CompCompInterfaceMethodMetadata(PropertyDescriptor pd) {

            this.pd = pd;

        }

        // ------------------------------------------------------ Public Methods

        /**
         * @param ctx the <code>FacesContext</code> for the current request
         * @return the <code>method-signature</code> for this attribute
         */
        public String getMethodSignature(FacesContext ctx) {

            ValueExpression ms = (ValueExpression) pd.getValue("method-signature");
            if (ms != null) {
                return (String) ms.getValue(ctx.getELContext());
            }
            return null;

        }

        /**
         * @param ctx the <code>FacesContext</code> for the current request
         * @return an array of component targets to which a MethodExpression should be retargeted
         */
        public String[] getTargets(FacesContext ctx) {

            ValueExpression ts = (ValueExpression) pd.getValue("targets");
            if (ts != null) {
                String targets = (String) ts.getValue(ctx.getELContext());
                if (targets != null) {
                    return Util.split(ctx.getExternalContext().getApplicationMap(), targets, " ");
                }
            }

            return null;

        }

        public String getTargetAttributeName(FacesContext ctx) {
            ValueExpression ve = (ValueExpression) pd.getValue("targetAttributeName");
            return ve != null ? (String) ve.getValue(ctx.getELContext()) : null;

        }

        /**
         * @param ctx the <code>FacesContext</code> for the current request
         * @return <code>true<code> if this attribute is required to be present,
         *  otherwise, returns <code>false</code>
         */
        public boolean isRequired(FacesContext ctx) {

            ValueExpression rd = (ValueExpression) pd.getValue("required");
            return rd != null ? Boolean.valueOf(rd.getValue(ctx.getELContext()).toString()) : false;

        }

        /**
         * @return the default value as designated by the composite component author if no attribute was specified by the
         * composite component consumer. This value may be a ValueExpression, or a literal.
         */
        public Object getDefault() {

            return pd.getValue("default");

        }

        /**
         * @return the composite component attribute name
         */
        public String getName() {

            return pd.getName();

        }

    } // END CompCompInterfaceMethodMetadata

    /**
     * Managed the <code>MethodRetargetHandler</code> implementations for the current <code>MethodExpression</code> enabled
     * component attributes:
     * <ul>
     * <li>action</li>
     * <li>actionListener</li>
     * <li>validator</li>
     * <li>valueChangeListener</li>
     * </ul>
     *
     * Instances of this object also provide a default handler that can be used to re-target <code>MethodExperssions</code>
     * that don't match on of the four names described above.
     */
    private static final class MethodRetargetHandlerManager {

        private Map<String, MethodRetargetHandler> handlerMap = new HashMap<>(4, 1.0f);
        private MethodRetargetHandler arbitraryHandler = new ArbitraryMethodRegargetHandler();

        // -------------------------------------------------------- Constructors

        MethodRetargetHandlerManager() {

            MethodRetargetHandler[] handlers = { new ActionRegargetHandler(), new ActionListenerRegargetHandler(), new ValidatorRegargetHandler(),
                    new ValueChangeListenerRegargetHandler() };
            for (MethodRetargetHandler h : handlers) {
                handlerMap.put(h.getAttribute(), h);
            }

        }

        // ------------------------------------------------------ Public Methods

        /**
         * Lookup/return a <code>MethodRetargetHandler</code> appropriate to the provided attribute name
         *
         * @param attrName the attribute name
         * @return a <code>MethodRetargetHandler</code> that can properly handle retargeting expressions for the specified
         * attribute, or </code>null</code> if there is no handler available.
         */
        private MethodRetargetHandler getRetargetHandler(String attrName) {

            return handlerMap.get(attrName);

        }

        /**
         * @return a <code>MethodRetargetHandler</code> that can retarget arbitrarily named MethodExpressions.
         */
        private MethodRetargetHandler getDefaultHandler() {

            return arbitraryHandler;

        }

        // ------------------------------------------------------ Nested Classes

        /**
         * Base MethodRetargetHandler implementation.
         */
        private static abstract class AbstractRetargetHandler implements MethodRetargetHandler {

            protected static final Class[] NO_ARGS = new Class[0];

        } // END AbstractRetargetHandler

        /**
         * This handler is responsible for creating/retargeting MethodExpressions defined associated with the
         * <code>action</code> attribute
         */
        private static final class ActionRegargetHandler extends AbstractRetargetHandler {

            private static final String ACTION = "action";

            // ------------------------------ Methods from MethodRetargetHandler

            @Override
            public void retarget(FacesContext ctx, CompCompInterfaceMethodMetadata metadata, Object sourceValue, UIComponent target) {

                String expr = sourceValue instanceof ValueExpression ? ((ValueExpression) sourceValue).getExpressionString() : sourceValue.toString();
                ExpressionFactory f = ctx.getApplication().getExpressionFactory();
                MethodExpression me = f.createMethodExpression(ctx.getELContext(), expr, Object.class, NO_ARGS);
                ((ActionSource2) target).setActionExpression(
                        new ContextualCompositeMethodExpression(sourceValue instanceof ValueExpression ? (ValueExpression) sourceValue : null, me));

            }

            @Override
            public String getAttribute() {

                return ACTION;

            }

        } // END ActionRegargetHandler

        /**
         * This handler is responsible for creating/retargeting MethodExpressions defined associated with the
         * <code>actionListener</code> attribute
         */
        private static final class ActionListenerRegargetHandler extends AbstractRetargetHandler {

            private static final String ACTION_LISTENER = "actionListener";
            private static final Class[] ACTION_LISTENER_ARGS = new Class[] { ActionEvent.class };

            // ------------------------------ Methods from MethodRetargetHandler

            @Override
            public void retarget(FacesContext ctx, CompCompInterfaceMethodMetadata metadata, Object sourceValue, UIComponent target) {

                ValueExpression ve = (ValueExpression) sourceValue;
                ExpressionFactory f = ctx.getApplication().getExpressionFactory();
                MethodExpression me = f.createMethodExpression(ctx.getELContext(), ve.getExpressionString(), Void.TYPE, ACTION_LISTENER_ARGS);
                MethodExpression noArg = f.createMethodExpression(ctx.getELContext(), ve.getExpressionString(), Void.TYPE, NO_ARGS);

                ((ActionSource2) target).addActionListener(new MethodExpressionActionListener(new ContextualCompositeMethodExpression(ve, me),
                        new ContextualCompositeMethodExpression(ve, noArg)));

            }

            @Override
            public String getAttribute() {

                return ACTION_LISTENER;

            }

        } // END ActionListenerRegargetHandler

        /**
         * This handler is responsible for creating/retargeting MethodExpressions defined associated with the
         * <code>validator</code> attribute
         */
        private static final class ValidatorRegargetHandler extends AbstractRetargetHandler {

            private static final String VALIDATOR = "validator";
            private static final Class[] VALIDATOR_ARGS = new Class[] { FacesContext.class, UIComponent.class, Object.class };

            // ------------------------------ Methods from MethodRetargetHandler

            @Override
            public void retarget(FacesContext ctx, CompCompInterfaceMethodMetadata metadata, Object sourceValue, UIComponent target) {

                ValueExpression ve = (ValueExpression) sourceValue;
                ExpressionFactory f = ctx.getApplication().getExpressionFactory();
                MethodExpression me = f.createMethodExpression(ctx.getELContext(), ve.getExpressionString(), Void.TYPE, VALIDATOR_ARGS);

                ((EditableValueHolder) target).addValidator(new MethodExpressionValidator(new ContextualCompositeMethodExpression(ve, me)));

            }

            @Override
            public String getAttribute() {

                return VALIDATOR;

            }

        } // END ValidatorRegargetHandler

        /**
         * This handler is responsible for creating/retargeting MethodExpressions defined associated with the
         * <code>valueChangeListener</code> attribute
         */
        private static final class ValueChangeListenerRegargetHandler extends AbstractRetargetHandler {

            private static final String VALUE_CHANGE_LISTENER = "valueChangeListener";
            private static final Class[] VALUE_CHANGE_LISTENER_ARGS = new Class[] { ValueChangeEvent.class };

            // ------------------------------ Methods from MethodRetargetHandler

            @Override
            public void retarget(FacesContext ctx, CompCompInterfaceMethodMetadata metadata, Object sourceValue, UIComponent target) {

                ValueExpression ve = (ValueExpression) sourceValue;
                ExpressionFactory f = ctx.getApplication().getExpressionFactory();
                MethodExpression me = f.createMethodExpression(ctx.getELContext(), ve.getExpressionString(), Void.TYPE, VALUE_CHANGE_LISTENER_ARGS);
                MethodExpression noArg = f.createMethodExpression(ctx.getELContext(), ve.getExpressionString(), Void.TYPE, NO_ARGS);

                ((EditableValueHolder) target).addValueChangeListener(new MethodExpressionValueChangeListener(new ContextualCompositeMethodExpression(ve, me),
                        new ContextualCompositeMethodExpression(ve, noArg)));

            }

            @Override
            public String getAttribute() {
                return VALUE_CHANGE_LISTENER;
            }

        } // END ValueChangeListenerRegargetHandler

        /**
         * This handler is responsible for creating/retargeting MethodExpressions defined using arbitrary attribute names.
         */
        private static final class ArbitraryMethodRegargetHandler extends AbstractRetargetHandler {

            // ------------------------------ Methods from MethodRetargetHandler

            @Override
            public void retarget(FacesContext ctx, CompCompInterfaceMethodMetadata metadata, Object sourceValue, UIComponent target) {

                ValueExpression ve = (ValueExpression) sourceValue;
                ExpressionFactory f = ctx.getApplication().getExpressionFactory();

                // There is no explicit methodExpression property on
                // an inner component to which this MethodExpression
                // should be retargeted. In this case, replace the
                // ValueExpression with a method expresson.

                // Pull apart the methodSignature to derive the
                // expectedReturnType and expectedParameters

                String methodSignature = metadata.getMethodSignature(ctx);
                assert null != methodSignature;
                methodSignature = methodSignature.trim();
                Class<?> expectedReturnType;
                Class<?>[] expectedParameters = NO_ARGS;

                // Get expectedReturnType
                int j, i = methodSignature.indexOf(" ");
                if (-1 != i) {
                    String strValue = methodSignature.substring(0, i);
                    try {
                        expectedReturnType = Util.getTypeFromString(strValue.trim());
                    } catch (ClassNotFoundException cnfe) {
                        throw new FacesException(methodSignature + " : Unable to load type '" + strValue + '\'');
                    }
                } else {
                    if (LOGGER.isLoggable(Level.SEVERE)) {
                        LOGGER.severe("Unable to determine expected return type for " + methodSignature);
                    }
                    return;
                }

                // derive the arguments
                i = methodSignature.indexOf("(");
                if (-1 != i) {
                    j = methodSignature.indexOf(")", i + 1);
                    if (-1 != j) {
                        String strValue = methodSignature.substring(i + 1, j);
                        if (0 < strValue.length()) {
                            String[] params = strValue.split(",");
                            expectedParameters = new Class[params.length];
                            boolean exceptionThrown = false;
                            for (i = 0; i < params.length; i++) {
                                try {
                                    expectedParameters[i] = Util.getTypeFromString(params[i].trim());
                                } catch (ClassNotFoundException cnfe) {
                                    if (LOGGER.isLoggable(Level.SEVERE)) {
                                        LOGGER.log(Level.SEVERE, "Unable to determine parameter type for " + methodSignature, cnfe);
                                    }
                                    exceptionThrown = true;
                                    break;
                                }
                            }
                            if (exceptionThrown) {
                                return;
                            }

                        } else {
                            expectedParameters = NO_ARGS;
                        }
                    }

                }

                assert null != expectedReturnType;
                assert null != expectedParameters;

                // JAVASERVERFACES-4073
                ELContext elContext = (ELContext) ctx.getAttributes().get(FaceletContext.FACELET_CONTEXT_KEY);
                if (null == elContext) {
                    elContext = ctx.getELContext();
                }
                MethodExpression me = f.createMethodExpression(elContext, ve.getExpressionString(), expectedReturnType, expectedParameters);
                target.getAttributes().put(metadata.getName(), new ContextualCompositeMethodExpression(ve, me));

            }

            @Override
            public String getAttribute() {
                return null;
            }

        } // END ArbitraryMethodRegargetHandler

    } // END MethodRegargetHandlerManager

    /**
     * Implementations of this interface provide the <code>strategy</code> to properly retarget a method expression for a
     * particular attribute.
     */
    private interface MethodRetargetHandler {

        /**
         * Constructs and retargets a <code>MethodExpression</code> as appropriate based on the provided arguments.
         *
         * @param ctx the <code>FacesContext</code> for the current request
         * @param metadata the metadata describing the method to be retargeted
         * @param sourceValue typically, this will be a ValueExpression, however, there are cases where this could be provided
         * as a literal. It basically represents the attribute value being passed to the composite component
         * @param target the component that will be target of the method expression
         */
        void retarget(FacesContext ctx, CompCompInterfaceMethodMetadata metadata, Object sourceValue, UIComponent target);

        /**
         * @return the attribute name this <code>MethodRetargetHandler</code> is designed to handle
         */
        String getAttribute();

    } // END MethodRetargetHandler

    /**
     * Simple no-op writer.
     */
    protected static final class NullWriter extends Writer {

        static final NullWriter INSTANCE = new NullWriter();

        @Override
        public void write(char[] buffer) {
        }

        @Override
        public void write(char[] buffer, int off, int len) {
        }

        @Override
        public void write(String str) {
        }

        @Override
        public void write(int c) {
        }

        @Override
        public void write(String str, int off, int len) {
        }

        @Override
        public void close() {
        }

        @Override
        public void flush() {
        }

    }

    /**
     * Find the given component in the component tree.
     *
     * @param context the Faces context.
     * @param clientId the client id of the component to find.
     */
    private UIComponent locateComponentByClientId(final FacesContext context, final UIComponent parent, final String clientId) {
        final List<UIComponent> found = new ArrayList<>(1);
        UIComponent result = null;

        parent.invokeOnComponent(context, clientId, (context1, target) -> found.add(target));

        /*
         * Since we did not find it the cheaper way we need to assume there is a UINamingContainer that does not prepend its ID.
         * So we are going to walk the tree to find it.
         */
        if (found.isEmpty()) {
            VisitContext visitContext = VisitContext.createVisitContext(context);
            parent.visitTree(visitContext, (visitContext1, component) -> {
                VisitResult result1 = VisitResult.ACCEPT;
                if (component.getClientId(visitContext1.getFacesContext()).equals(clientId)) {
                    found.add(component);
                    result1 = VisitResult.COMPLETE;
                }
                return result1;
            });
        }
        if (!found.isEmpty()) {
            result = found.get(0);
        }
        return result;
    }

    /**
     * Reapply the dynamic actions after Facelets reapply.
     *
     * <p>
     * Note a precondition to this method is that tracking view modifications is turned off during the execution of this
     * method. The caller of this method is responsible for turning tracking view modifications off and on as required.
     * </p>
     *
     * @param context the Faces context.
     */
    private void reapplyDynamicActions(FacesContext context) {
        StateContext stateContext = StateContext.getStateContext(context);
        List<ComponentStruct> actions = stateContext.getDynamicActions();
        if (actions != null) {
            for (ComponentStruct action : actions) {
                if (REMOVE.equals(action.getAction())) {
                    reapplyDynamicRemove(context, action);
                }
                if (ADD.equals(action.getAction())) {
                    reapplyDynamicAdd(context, action);
                }
            }
        }
    }

    /**
     * Reapply the dynamic add after Facelets reapply.
     *
     * @param context the Faces context.
     * @param struct the component struct.
     */
    private void reapplyDynamicAdd(FacesContext context, ComponentStruct struct) {
        UIComponent parent = locateComponentByClientId(context, context.getViewRoot(), struct.getParentClientId());

        if (parent != null) {

            UIComponent child = locateComponentByClientId(context, parent, struct.getClientId());
            StateContext stateContext = StateContext.getStateContext(context);

            if (child == null) {
                child = stateContext.getDynamicComponents().get(struct.getClientId());
            }

            if (child != null) {
                if (struct.getFacetName() != null) {
                    parent.getFacets().remove(struct.getFacetName());
                    parent.getFacets().put(struct.getFacetName(), child);
                    child.getClientId();
                } else {
                    int childIndex = -1;
                    if (child.getAttributes().containsKey(DYNAMIC_COMPONENT)) {
                        childIndex = (Integer) child.getAttributes().get(DYNAMIC_COMPONENT);
                    }
                    child.setId(struct.getId());
                    if (childIndex >= parent.getChildCount() || childIndex == -1) {
                        parent.getChildren().add(child);
                    } else {
                        parent.getChildren().add(childIndex, child);
                    }
                    child.getClientId();
                    child.getAttributes().put(DYNAMIC_COMPONENT, child.getParent().getChildren().indexOf(child));
                }
                stateContext.getDynamicComponents().put(struct.getClientId(), child);
            }
        }
    }

    /**
     * Reapply the dynamic remove after Facelets reapply.
     *
     * @param context the Faces context.
     * @param struct the component struct.
     */
    private void reapplyDynamicRemove(FacesContext context, ComponentStruct struct) {
        UIComponent child = locateComponentByClientId(context, context.getViewRoot(), struct.getClientId());
        if (child != null) {
            StateContext stateContext = StateContext.getStateContext(context);
            stateContext.getDynamicComponents().put(struct.getClientId(), child);
            UIComponent parent = child.getParent();
            if (struct.getFacetName() != null) {
            	parent.getFacets().remove(struct.getFacetName());
            } else {
            	parent.getChildren().remove(child);
            }
        }
    }

    /**
     * Are we saving state server side?
     *
     * @return true if we are, false otherwise.
     */
    private boolean isServerStateSaving() {
        if (STATE_SAVING_METHOD_SERVER.equals(webConfig.getOptionValue(StateSavingMethod))) {
            return true;
        }

        return false;
    }

    /**
     * Get a session (if we are using server state saving).
     *
     * @param context the Faces context.
     * @return the session, or null if we are not using server state saving.
     */
    private HttpSession getSession(FacesContext context) {
        Object sessionObj = context.getExternalContext().getSession(true);
        if (sessionObj instanceof HttpSession) {
            return (HttpSession) sessionObj;
        }

        return null;
    }

    /**
     * Gets and if needed initializes the faceletFactory
     *
     * @return the default faceletFactorys
     */
    private DefaultFaceletFactory getFaceletFactory() {
        if (faceletFactory == null) {
            faceletFactory = associate.getFaceletFactory();
            assert faceletFactory != null;
        }

        return faceletFactory;
    }

    private boolean isMatchedWithFaceletsSuffix(String viewId) {
        String[] defaultsuffixes = webConfig.getOptionValue(WebConfiguration.WebContextInitParameter.FaceletsSuffix, " ");
        for (String suffix : defaultsuffixes) {
            if (viewId.endsWith(suffix)) {
                return true;
            }
        }

        return false;
    }

    private String getMatchedWithFaceletsSuffix(String viewId) {
        String[] defaultsuffixes = webConfig.getOptionValue(WebConfiguration.WebContextInitParameter.FaceletsSuffix, " ");
        for (String suffix : defaultsuffixes) {
            if (viewId.endsWith(suffix)) {
                return suffix;
            }
        }

        return null;
    }

    /**
     * Maps the element in the passed in stream of views according to the given options.
     *
     * @param views The stream of views to potentially map
     * @param options Options telling if and if so how to map
     * @return The stream with views, possibly mapped if needed
     */
    private Stream<String> mapIfNeeded(Stream<String> views, ViewVisitOption... options) {
        if (!returnAsImplicitOutCome(options)) {
            return views;
        }

        return views.map(view -> toImplicitOutcome(view));
    }

    private boolean returnAsImplicitOutCome(ViewVisitOption... options) {
        return stream(options).filter(option -> option == RETURN_AS_MINIMAL_IMPLICIT_OUTCOME).findAny().isPresent();
    }

    private String toImplicitOutcome(String viewId) {
        String suffix = getConfiguredSuffix(viewId);
        if (suffix != null) {
            return viewId.substring(0, viewId.lastIndexOf(suffix));
        }

        String prefix = getConfiguredPrefix(viewId);
        if (prefix != null) {
            return viewId.substring(prefix.length());
        }

        // Would be rare to reach this, since when toImplicitOutcome() is called
        // handlesViewId() should already have been called before that
        // and then either suffix or prefix would have matched.
        return viewId;
    }

    private String getConfiguredSuffix(String viewId) {
        if (viewId != null) {

            if (viewId.endsWith(FLOW_DEFINITION_ID_SUFFIX)) {
                return FLOW_DEFINITION_ID_SUFFIX;
            }

            // If there's no extensions array or prefixes array, then
            // assume defaults. .xhtml extension is handled by
            // the FaceletViewHandler and .jsp will be handled by
            // the JSP view handler
            if (extensionsArray == null && prefixesArray == null) {
                String suffix = getMatchedWithFaceletsSuffix(viewId);
                if (suffix != null) {
                    return suffix;
                }

                if (viewId.endsWith(DEFAULT_FACELETS_SUFFIX)) {
                    return DEFAULT_FACELETS_SUFFIX;
                }
            }

            if (extensionsArray != null) {
                for (String extension : extensionsArray) {
                    if (viewId.endsWith(extension)) {
                        return extension;
                    }
                }
            }
        }

        return null;
    }

    private String getConfiguredPrefix(String viewId) {
        if (prefixesArray != null) {
            for (String prefix : prefixesArray) {
                if (viewId.startsWith(prefix)) {
                    return prefix;
                }
            }
        }

        return null;
    }

    /**
     * Mark the initial state if not already marked.
     */
    private void markInitialStateIfNotMarked(UIComponent component) {
        if (!component.isTransient()) {
            if (!component.getAttributes().containsKey(DYNAMIC_COMPONENT) && !component.initialStateMarked()) {
                component.markInitialState();
            }
            for (Iterator<UIComponent> it = component.getFacetsAndChildren(); it.hasNext();) {
                UIComponent child = it.next();
                markInitialStateIfNotMarked(child);
            }
        }
    }
}<|MERGE_RESOLUTION|>--- conflicted
+++ resolved
@@ -427,10 +427,6 @@
             ResponseWriter writer = origWriter.cloneWithWriter(stateWriter);
             ctx.setResponseWriter(writer);
 
-<<<<<<< HEAD
-            // Don't call startDoc and endDoc on a partial response
-=======
->>>>>>> ebaf88e3
             if (ctx.getPartialViewContext().isPartialRequest()) {
                 // Any pre/post processing logic such as startDocument(), doPostPhaseActions() and endDocument() must be done in PartialViewContextImpl, see also #4977
                 viewToRender.encodeAll(ctx);
