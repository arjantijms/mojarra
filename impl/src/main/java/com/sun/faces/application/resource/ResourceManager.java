/*
 * Copyright (c) 1997, 2020 Oracle and/or its affiliates. All rights reserved.
 *
 * This program and the accompanying materials are made available under the
 * terms of the Eclipse Public License v. 2.0, which is available at
 * http://www.eclipse.org/legal/epl-2.0.
 *
 * This Source Code may also be made available under the following Secondary
 * Licenses when the conditions for such availability set forth in the
 * Eclipse Public License v. 2.0 are satisfied: GNU General Public License,
 * version 2 with the GNU Classpath Exception, which is available at
 * https://www.gnu.org/software/classpath/license.html.
 *
 * SPDX-License-Identifier: EPL-2.0 OR GPL-2.0 WITH Classpath-exception-2.0
 */

package com.sun.faces.application.resource;

import static com.sun.faces.util.Util.ensureLeadingSlash;

import java.util.ArrayList;
import java.util.Arrays;
import java.util.Collections;
import java.util.HashMap;
import java.util.List;
import java.util.Locale;
import java.util.Map;
import java.util.MissingResourceException;
import java.util.ResourceBundle;
import java.util.concurrent.locks.ReentrantLock;
import java.util.logging.Level;
import java.util.logging.Logger;
import java.util.regex.Pattern;
import java.util.regex.PatternSyntaxException;
import java.util.stream.Stream;

import com.sun.faces.config.WebConfiguration;
import com.sun.faces.util.FacesLogger;
import com.sun.faces.util.Util;

import jakarta.faces.application.ProjectStage;
import jakarta.faces.application.ResourceHandler;
import jakarta.faces.application.ResourceVisitOption;
import jakarta.faces.component.UIViewRoot;
import jakarta.faces.context.FacesContext;

/**
 * This class is used to lookup {@link ResourceInfo} instances and cache any that are successfully looked up to reduce
 * the computational overhead with the scanning/version checking.
 *
 * @since 2.0
 */
public class ResourceManager {

    private static final Logger LOGGER = FacesLogger.RESOURCE.getLogger();

    /**
     * {@link Pattern} for valid mime types to configure compression.
     */
    private static final Pattern CONFIG_MIMETYPE_PATTERN = Pattern.compile("[a-z-]*/[a-z0-9.\\*-]*");

<<<<<<< HEAD
    private final FaceletWebappResourceHelper faceletWebappResourceHelper = new FaceletWebappResourceHelper();

    /**
     * {@link ResourceHelper} used for looking up webapp-based resources.
     */
    private final ResourceHelper webappResourceHelper = new WebappResourceHelper();
=======
    /**
     * {@link ResourceHelper} used for looking up webapp-based resources.
     */
    private WebappResourceHelper webappResourceHelper = new WebappResourceHelper();

    /**
     * {@link ResourceHelper} used for looking up webapp-based facelets resources.
     */
    private FaceletWebappResourceHelper faceletWebappResourceHelper = new FaceletWebappResourceHelper(webappResourceHelper);
>>>>>>> c6946355

    /**
     * {@link ResourceHelper} used for looking up classpath-based resources.
     */
    private final ClasspathResourceHelper classpathResourceHelper = new ClasspathResourceHelper();

    /**
     * Cache for storing {@link ResourceInfo} instances to reduce the cost of the resource lookups.
     */
    private final ResourceCache cache;

    /**
     * Patterns used to find {@link ResourceInfo} instances that may have their content compressed.
     */
    private List<Pattern> compressableTypes;

    /**
     * This lock is used to ensure the lookup of compressable {@link ResourceInfo} instances are atomic to prevent theading
     * issues when writing the compressed content during a lookup.
     */
    private final ReentrantLock lock = new ReentrantLock();

    // ------------------------------------------------------------ Constructors

    /*
     * This ctor is only ever called by test code.
     */

    public ResourceManager(ResourceCache cache) {
        this.cache = cache;
        Map<String, Object> throwAwayMap = new HashMap<>();
        initCompressableTypes(throwAwayMap);
    }

    /**
     * Constructs a new <code>ResourceManager</code>. Note: if the current {@link ProjectStage} is
     * {@link ProjectStage#Development} caching or {@link ResourceInfo} instances will not occur.
     * @param appMap the application map
     * @param cache the resource cache
     */
    public ResourceManager(Map<String, Object> appMap, ResourceCache cache) {
        this.cache = cache;
        initCompressableTypes(appMap);
    }

    // ------------------------------------------------------ Public Methods

    /**
     * <p>
     * Attempt to lookup a {@link ResourceInfo} based on the specified <code>libraryName</code> and <code>resourceName</code>
     * </p>
     *
     * <p>
     * Implementation Note: Synchronization is necessary when looking up compressed resources. This ensures the atomicity of
     * the content being compressed. As such, the cost of doing this is low as once the resource is in the cache, the lookup
     * won't be performed again until the cache is cleared. That said, it's not a good idea to have caching disabled in a
     * production environment if leveraging compression.
     *
     * If the resource isn't compressable, then we don't worry about creating a few extra copies of ResourceInfo until the
     * cache is populated.
     * </p>
     *
     * @param libraryName the name of the library (if any)
     * @param resourceName the name of the resource
     * @param contentType the content type of the resource. This will be used to determine if the resource is compressable
     * @param ctx the {@link jakarta.faces.context.FacesContext} for the current request
     *
     * @return a {@link ResourceInfo} if a resource if found matching the provided arguments, otherwise, return
     * <code>null</code>
     */
    public ResourceInfo findResource(String libraryName, String resourceName, String contentType, FacesContext ctx) {
        return findResource(libraryName, resourceName, contentType, false, ctx);
    }

    public ResourceInfo findViewResource(String resourceName, String contentType, FacesContext facesContext) {
        String localePrefix = getLocalePrefix(facesContext);
        List<String> contracts = getResourceLibraryContracts(facesContext);

        ResourceInfo info = getFromCache(resourceName, null, localePrefix, contracts);

        if (info == null) {
            if (isCompressable(contentType, facesContext)) {
                info = findResourceCompressed(null, resourceName, true, localePrefix, contracts, facesContext);
            } else {
                info = findResourceNonCompressed(null, resourceName, true, localePrefix, contracts, facesContext);
            }
        }

        return info;
    }

    public ResourceInfo findResource(String libraryName, String resourceName, String contentType, boolean isViewResource, FacesContext ctx) {

        String localePrefix = getLocalePrefix(ctx);
        List<String> contracts = getResourceLibraryContracts(ctx);

        ResourceInfo info = getFromCache(resourceName, libraryName, localePrefix, contracts);

        if (info == null) {
            if (isCompressable(contentType, ctx)) {
                info = findResourceCompressed(libraryName, resourceName, isViewResource, localePrefix, contracts, ctx);
            } else {
                info = findResourceNonCompressed(libraryName, resourceName, isViewResource, localePrefix, contracts, ctx);
            }
        }

        return info;
    }

    public Stream<String> getViewResources(FacesContext facesContext, String path, int maxDepth, ResourceVisitOption... options) {
        return faceletWebappResourceHelper.getViewResources(facesContext, path, maxDepth, options);
    }
    
    public String getBaseContractsPath() {
        return faceletWebappResourceHelper.getBaseContractsPath();
    }

    public boolean isContractsResource(String path) {
        return ensureLeadingSlash(path).startsWith(getBaseContractsPath());
    }

    // ----------------------------------------------------- Private Methods

    private ResourceInfo findResourceCompressed(String libraryName, String resourceName, boolean isViewResource, String localePrefix, List<String> contracts,
            FacesContext ctx) {

        ResourceInfo info = null;

        lock.lock();
        try {
            info = getFromCache(resourceName, libraryName, localePrefix, contracts);
            if (info == null) {
                info = doLookup(libraryName, resourceName, localePrefix, true, isViewResource, contracts, ctx);
                if (info != null) {
                    addToCache(info, contracts);
                }
            }
        } finally {
            lock.unlock();
        }

        return info;
    }

    private ResourceInfo findResourceNonCompressed(String libraryName, String resourceName, boolean isViewResource, String localePrefix, List<String> contracts,
            FacesContext ctx) {
        ResourceInfo info = doLookup(libraryName, resourceName, localePrefix, false, isViewResource, contracts, ctx);

        if (info == null && contracts != null) {
            info = doLookup(libraryNameFromContracts(libraryName, contracts), resourceName, localePrefix, false, isViewResource, contracts, ctx);
        }

        if (info != null && !info.isDoNotCache()) {
            addToCache(info, contracts);
        }

        return info;
    }

    private String libraryNameFromContracts(String libraryName, List<String> contracts) {
        // If the library name is equal to one of the contracts,
        // assume the resource to be found is within that contract
        for (String contract : contracts) {
            if (contract.equals(libraryName)) {
                return null;
            }
        }

        return libraryName;
    }

    /**
     * Attempt to look up the Resource based on the provided details.
     *
     * @param libraryName the name of the library (if any)
     * @param resourceName the name of the resource
     * @param localePrefix the locale prefix for this resource (if any)
     * @param compressable if this resource can be compressed
     * @param isViewResource
     * @param contracts the contracts to consider
     * @param ctx the {@link jakarta.faces.context.FacesContext} for the current request
     *
     * @return a {@link ResourceInfo} if a resource if found matching the provided arguments, otherwise, return
     * <code>null</code>
     */
    private ResourceInfo doLookup(String libraryName, String resourceName, String localePrefix, boolean compressable, boolean isViewResource,
            List<String> contracts, FacesContext ctx) {

        // Loop over the contracts as described in deriveResourceIdConsideringLocalePrefixAndContracts in the spec
        for (String contract : contracts) {
            ResourceInfo info = getResourceInfo(libraryName, resourceName, localePrefix, contract, compressable, isViewResource, ctx, null);
            if (info != null) {
                return info;
            }
        }

        return getResourceInfo(libraryName, resourceName, localePrefix, null, compressable, isViewResource, ctx, null);
    }

    private ResourceInfo getResourceInfo(String libraryName, String resourceName, String localePrefix, String contract, boolean compressable,
            boolean isViewResource, FacesContext ctx, LibraryInfo library) {
        if (libraryName != null && !nameContainsForbiddenSequence(libraryName)) {
            library = findLibrary(libraryName, localePrefix, contract, ctx);

            if (library == null && localePrefix != null) {
                // no localized library found. Try to find a library that isn't localized.
                library = findLibrary(libraryName, null, contract, ctx);
            }

            if (library == null) {
                // If we don't have one by now, perhaps it's time to consider scanning directories.
                library = findLibraryOnClasspathWithZipDirectoryEntryScan(libraryName, localePrefix, contract, ctx, false);

                if (library == null && localePrefix != null) {
                    // no localized library found. Try to find
                    // a library that isn't localized.
                    library = findLibraryOnClasspathWithZipDirectoryEntryScan(libraryName, null, contract, ctx, false);
                }

                if (library == null) {
                    return null;
                }
            }
        } else if (nameContainsForbiddenSequence(libraryName)) {
            return null;
        }

        String resName = trimLeadingSlash(resourceName);
        if (nameContainsForbiddenSequence(resName) || !isViewResource && resName.startsWith("WEB-INF")) {
            return null;
        }

        ResourceInfo info = findResource(library, resourceName, localePrefix, compressable, isViewResource, ctx);
        if (info == null && localePrefix != null) {
            // no localized resource found, try to find a
            // resource that isn't localized
            info = findResource(library, resourceName, null, compressable, isViewResource, ctx);
        }

        // If no resource has been found so far, and we have a library that
        // was found in the webapp filesystem, see if there is a matching
        // library on the classpath. If one is found, try to find a matching
        // resource in that library.
        if (info == null && library != null && library.getHelper() instanceof WebappResourceHelper) {
            LibraryInfo altLibrary = classpathResourceHelper.findLibrary(libraryName, localePrefix, contract, ctx);
            if (altLibrary != null) {
                VersionInfo originalVersion = library.getVersion();
                VersionInfo altVersion = altLibrary.getVersion();
                if (originalVersion == null && altVersion == null) {
                    library = altLibrary;
                } else if (originalVersion == null && altVersion != null) {
                    library = null;
                } else if (originalVersion != null && altVersion == null) {
                    library = null;
                } else if (originalVersion.compareTo(altVersion) == 0) {
                    library = altLibrary;
                }

            }

            if (library != null) {
                info = findResource(library, resourceName, localePrefix, compressable, isViewResource, ctx);
                if (info == null && localePrefix != null) {
                    // no localized resource found, try to find a
                    // resource that isn't localized
                    info = findResource(library, resourceName, null, compressable, isViewResource, ctx);
                }
            }
        }

        return info;
    }

    /**
     * @param s input String
     * @return the String without a leading slash if it has one.
     */
    private String trimLeadingSlash(String s) {
        if (s.charAt(0) == '/') {
            return s.substring(1);
        } else {
            return s;
        }
    }

    static boolean nameContainsForbiddenSequence(String name) {
        boolean result = false;
        if (name != null) {
            name = name.toLowerCase();

            result = name.startsWith(".") || name.contains("../") || name.contains("..\\") || name.startsWith("/") || name.startsWith("\\")
                    || name.endsWith("/") ||

                    name.contains("..%2f") || name.contains("..%5c") || name.startsWith("%2f") || name.startsWith("%5c") || name.endsWith("%2f") ||

                    name.contains("..\\u002f") || name.contains("..\\u005c") || name.startsWith("\\u002f") || name.startsWith("\\u005c")
                    || name.endsWith("\\u002f")

            ;
        }

        return result;
    }

    /**
     *
     * @param name the resource name
     * @param library the library name
     * @param localePrefix the Locale prefix
     * @param contracts
     * @return the {@link ResourceInfo} from the cache or <code>null</code> if no cached entry is found
     */
    private ResourceInfo getFromCache(String name, String library, String localePrefix, List<String> contracts) {
        if (cache == null) {
            return null;
        }

        return cache.get(name, library, localePrefix, contracts);
    }

    /**
     * Adds the the specified {@link ResourceInfo} to the cache.
     *
     * @param info the @{link ResourceInfo} to add.
     * @param contracts the contracts
     */
    private void addToCache(ResourceInfo info, List<String> contracts) {
        if (cache == null) {
            return;
        }

        cache.add(info, contracts);
    }

    /**
     * <p>
     * Attempt to lookup and return a {@link LibraryInfo} based on the specified <code>arguments</code>.
     * 
     * <p>
     * The lookup process will first search the file system of the web application *within the resources directory*. If the
     * library is not found, then it processed to searching the classpath, if not found there, search from the webapp root
     * *excluding* the resources directory.
     * </p>
     * 
     * <p>
     * If a library is found, this method will return a {@link LibraryInfo} instance that contains the name, version, and
     * {@link ResourceHelper}.
     * </p>
     *
     *
     * @param libraryName the library to find
     * @param localePrefix the prefix for the desired locale
     * @param contract the contract to use
     * @param ctx the {@link jakarta.faces.context.FacesContext} for the current request
     * @return the Library instance for the specified library
     */
    LibraryInfo findLibrary(String libraryName, String localePrefix, String contract, FacesContext ctx) {

        LibraryInfo library = webappResourceHelper.findLibrary(libraryName, localePrefix, contract, ctx);

        if (library == null) {
            library = classpathResourceHelper.findLibrary(libraryName, localePrefix, contract, ctx);
        }

        if (library == null && contract == null) {
            // FCAPUTO facelets in contracts should have been found by the webapphelper already
            library = faceletWebappResourceHelper.findLibrary(libraryName, localePrefix, contract, ctx);
        }

        // if not library is found at this point, let the caller deal with it
        return library;
    }

    LibraryInfo findLibraryOnClasspathWithZipDirectoryEntryScan(String libraryName, String localePrefix, String contract, FacesContext ctx, boolean forceScan) {
        return classpathResourceHelper.findLibraryWithZipDirectoryEntryScan(libraryName, localePrefix, contract, ctx, forceScan);
    }

    /**
     * <p>
     * Attempt to lookup and return a {@link ResourceInfo} based on the specified <code>arguments</code>.
     * 
     * <p>
     * The lookup process will first search the file system of the web application. If the library is not found, then it
     * processed to searching the classpath.
     * </p>
     * 
     * <p>
     * If a library is found, this method will return a {@link LibraryInfo} instance that contains the name, version, and
     * {@link ResourceHelper}.
     * </p>
     *
     * @param library the library the resource should be found in
     * @param resourceName the name of the resource
     * @param localePrefix the prefix for the desired locale
     * @param compressable <code>true</code> if the resource can be compressed
     * @param ctx the {@link jakarta.faces.context.FacesContext} for the current request
     *
     * @return the Library instance for the specified library
     */
    private ResourceInfo findResource(LibraryInfo library, String resourceName, String localePrefix, boolean compressable, boolean skipToFaceletResourceHelper,
            FacesContext ctx) {

        if (library != null) {
            return library.getHelper().findResource(library, resourceName, localePrefix, compressable, ctx);
        } else {
            ResourceInfo resource = null;

            if (!skipToFaceletResourceHelper) {
                resource = webappResourceHelper.findResource(null, resourceName, localePrefix, compressable, ctx);
            }
            if (resource == null && !skipToFaceletResourceHelper) {
                resource = classpathResourceHelper.findResource(null, resourceName, localePrefix, compressable, ctx);
            }
            if (resource == null) {
                resource = faceletWebappResourceHelper.findResource(library, resourceName, localePrefix, compressable, ctx);
            }
            return resource;
        }

    }

    ResourceInfo findResource(String resourceId) {
        // PENDING(fcaputo) do we need to handle contracts here?
        String libraryName = null;
        String resourceName = null;
        int end = 0, start = 0;
        if (-1 != (end = resourceId.lastIndexOf("/"))) {
            resourceName = resourceId.substring(end + 1);
            if (-1 != (start = resourceId.lastIndexOf("/", end - 1))) {
                libraryName = resourceId.substring(start + 1, end);
            } else {
                libraryName = resourceId.substring(0, end);
            }
        }
        FacesContext context = FacesContext.getCurrentInstance();
        LibraryInfo info = findLibrary(libraryName, null, null, context);
        ResourceInfo resourceInfo = this.findResource(info, resourceName, libraryName, true, false, context);

        return resourceInfo;
    }

    /**
     * <p>
     * Obtains the application configured message resources for the current request locale. If a ResourceBundle is found and
     * contains the key <code>jakarta.faces.resource.localePrefix</code>, use the value associated with that key as the
     * prefix for locale specific resources.
     * </p>
     *
     * <p>
     * For example, say the request locale is en_US, and <code>jakarta.faces.resourceLocalePrefix</code> is found with a
     * value of <code>en</code>, a resource path within a web application might look like
     * <code>/resources/en/corp/images/greetings.jpg</code>
     * </p>
     *
     * @param context the {@link FacesContext} for the current request
     * @return the localePrefix based on the current request, or <code>null</code> if no prefix can be determined
     */
    private String getLocalePrefix(FacesContext context) {

        String localePrefix = null;

        localePrefix = context.getExternalContext().getRequestParameterMap().get("loc");

        if (localePrefix != null && !nameContainsForbiddenSequence(localePrefix)) {
            return localePrefix;
        } else {
            localePrefix = null;
        }

        String appBundleName = context.getApplication().getMessageBundle();
        if (null != appBundleName) {

            Locale locale = null;
            if (context.getViewRoot() != null) {
                locale = context.getViewRoot().getLocale();
            } else {
                locale = context.getApplication().getViewHandler().calculateLocale(context);
            }

            try {
                ResourceBundle appBundle = ResourceBundle.getBundle(appBundleName, locale, Util.getCurrentLoader(ResourceManager.class));
                localePrefix = appBundle.getString(ResourceHandler.LOCALE_PREFIX);
            } catch (MissingResourceException mre) {
                if (LOGGER.isLoggable(Level.FINEST)) {
                    LOGGER.log(Level.FINEST, "Ignoring missing resource", mre);
                }
            }
        }
        return localePrefix;

    }

    private List<String> getResourceLibraryContracts(FacesContext context) {
        UIViewRoot viewRoot = context.getViewRoot();
        if (viewRoot == null) {

            if (context.getApplication().getResourceHandler().isResourceRequest(context)) {
                // it is a resource request. look at the parameter con=.

                String param = context.getExternalContext().getRequestParameterMap().get("con");
                if (!nameContainsForbiddenSequence(param) && param != null && param.trim().length() > 0) {
                    return Arrays.asList(param);
                }
            }
            // PENDING(edburns): calculate the contracts!
            return Collections.emptyList();
        }
        return context.getResourceLibraryContracts();
    }

    /**
     * @param contentType content-type in question
     * @param ctx the @{link FacesContext} for the current request
     * @return <code>true</code> if this resource can be compressed, otherwise <code>false</code>
     */
    private boolean isCompressable(String contentType, FacesContext ctx) {

        // No compression when developing.
        if (contentType == null || ctx.isProjectStage(ProjectStage.Development)) {
            return false;
        } else {
            if (compressableTypes != null && !compressableTypes.isEmpty()) {
                for (Pattern p : compressableTypes) {
                    boolean matches = p.matcher(contentType).matches();
                    if (matches) {
                        return true;
                    }
                }
            }
        }

        return false;

    }

    /**
     * Init <code>compressableTypes</code> from the configuration.
     */
    private void initCompressableTypes(Map<String, Object> appMap) {

        WebConfiguration config = WebConfiguration.getInstance();
        String value = config.getOptionValue(WebConfiguration.WebContextInitParameter.CompressableMimeTypes);
        if (value != null && value.length() > 0) {
            String[] values = Util.split(appMap, value, ",");
            if (values != null) {
                for (String s : values) {
                    String pattern = s.trim();
                    if (!isPatternValid(pattern)) {
                        continue;
                    }
                    if (pattern.endsWith("/*")) {
                        pattern = pattern.substring(0, pattern.indexOf("/*"));
                        pattern += "/[a-z0-9.-]*";
                    }
                    if (compressableTypes == null) {
                        compressableTypes = new ArrayList<>(values.length);
                    }
                    try {
                        compressableTypes.add(Pattern.compile(pattern));
                    } catch (PatternSyntaxException pse) {
                        if (LOGGER.isLoggable(Level.WARNING)) {
                            // PENDING i18n
                            LOGGER.log(Level.WARNING, "faces.resource.mime.type.configration.invalid", new Object[] { pattern, pse.getPattern() });
                        }
                    }
                }
            }
        }

    }

    /**
     * @param input input mime-type pattern from the configuration
     * @return <code>true</code> if the input matches the expected pattern, otherwise <code>false</code>
     */
    private boolean isPatternValid(String input) {

        return CONFIG_MIMETYPE_PATTERN.matcher(input).matches();

    }

}<|MERGE_RESOLUTION|>--- conflicted
+++ resolved
@@ -59,24 +59,15 @@
      */
     private static final Pattern CONFIG_MIMETYPE_PATTERN = Pattern.compile("[a-z-]*/[a-z0-9.\\*-]*");
 
-<<<<<<< HEAD
-    private final FaceletWebappResourceHelper faceletWebappResourceHelper = new FaceletWebappResourceHelper();
-
     /**
      * {@link ResourceHelper} used for looking up webapp-based resources.
      */
-    private final ResourceHelper webappResourceHelper = new WebappResourceHelper();
-=======
-    /**
-     * {@link ResourceHelper} used for looking up webapp-based resources.
-     */
-    private WebappResourceHelper webappResourceHelper = new WebappResourceHelper();
+    private final WebappResourceHelper webappResourceHelper = new WebappResourceHelper();
 
     /**
      * {@link ResourceHelper} used for looking up webapp-based facelets resources.
      */
-    private FaceletWebappResourceHelper faceletWebappResourceHelper = new FaceletWebappResourceHelper(webappResourceHelper);
->>>>>>> c6946355
+    private final FaceletWebappResourceHelper faceletWebappResourceHelper = new FaceletWebappResourceHelper(webappResourceHelper);
 
     /**
      * {@link ResourceHelper} used for looking up classpath-based resources.
