/*
 * Copyright (c) 1997, 2020 Oracle and/or its affiliates. All rights reserved.
 *
 * This program and the accompanying materials are made available under the
 * terms of the Eclipse Public License v. 2.0, which is available at
 * http://www.eclipse.org/legal/epl-2.0.
 *
 * This Source Code may also be made available under the following Secondary
 * Licenses when the conditions for such availability set forth in the
 * Eclipse Public License v. 2.0 are satisfied: GNU General Public License,
 * version 2 with the GNU Classpath Exception, which is available at
 * https://www.gnu.org/software/classpath/license.html.
 *
 * SPDX-License-Identifier: EPL-2.0 OR GPL-2.0 WITH Classpath-exception-2.0
 */

package com.sun.faces.application.resource;

import static com.sun.faces.util.Util.notNull;
import static java.util.logging.Level.FINE;

import java.util.ArrayList;
import java.util.List;
import java.util.logging.Logger;

import com.sun.faces.config.WebConfiguration;
import com.sun.faces.config.WebConfiguration.WebContextInitParameter;
import com.sun.faces.util.FacesLogger;
import com.sun.faces.util.MultiKeyConcurrentHashMap;

import jakarta.servlet.ServletContext;

/**
 * <p>
 * This is the caching mechanism for caching ResourceInfo instances to offset the cost of looking up the resource.
 * </p>
 *
 * <p>
 * This cache uses a background thread to check for modifications to the underlying webapp or JAR files containing
 * resources. This check is periodic, configurable via context init param
 * <code>com.sun.faces.resourceUpdateCheckPeriod</code>. Through this config option, the cache can also be made static
 * or completely disabled. If the value of of this option is <code>0</code>, then no check will be made making the cache
 * static. If value of this option is <code>less than 0</code>, then no caching will be perfomed. Otherwise, the value
 * of the option will be the number of minutes between modification checks.
 * </p>
 */
public class ResourceCache {

    private static final Logger LOGGER = FacesLogger.RESOURCE.getLogger();

    /**
     * The <code>ResourceInfo<code> cache.
     */
    private MultiKeyConcurrentHashMap<Object, ResourceInfoCheckPeriodProxy> resourceCache;

    /**
     * Resource check period in minutes.
     */
    private long checkPeriod;

    // ------------------------------------------------------------ Constructors

    /**
     * Constructs a new ResourceCache.
     */
    public ResourceCache() {
        this(WebConfiguration.getInstance());
    }

    private ResourceCache(WebConfiguration config) {
        this(getCheckPeriod(config));

        if (LOGGER.isLoggable(FINE)) {
            ServletContext sc = config.getServletContext();
            LOGGER.log(FINE, "ResourceCache constructed for {0}.  Check period is {1} minutes.",
                    new Object[] { getServletContextIdentifier(sc), checkPeriod });
        }
    }

    // this one is for unit tests
    ResourceCache(long period) {
        checkPeriod = period != -1 ? period * 1000L * 60L : -1;
        resourceCache = new MultiKeyConcurrentHashMap<>(30);
    }

    // ---------------------------------------------------------- Public Methods

    /**
     * Add the {@link ResourceInfo} to the internal cache.
     *
     * @param info resource metadata
     *
     * @param contracts the contracts
     * @return previous value associated with specified key, or null if there was no mapping for key
     */
    public ResourceInfo add(ResourceInfo info, List<String> contracts) {
        notNull("info", info);

        if (LOGGER.isLoggable(FINE)) {
            LOGGER.log(FINE, "Caching ResourceInfo: {0}", info.toString());
        }
        ResourceInfoCheckPeriodProxy proxy = resourceCache.putIfAbsent(info.name, info.libraryName, info.localePrefix, new ArrayList(contracts),
                new ResourceInfoCheckPeriodProxy(info, checkPeriod));
        return proxy != null ? proxy.getResourceInfo() : null;

    }

    /**
     * @param name the resource name
     * @param libraryName the library name
     * @param localePrefix the locale prefix
     * @param contracts the contracts
     * @return the {@link ResourceInfo} associated with <code>key</code> if any.
     */
    public ResourceInfo get(String name, String libraryName, String localePrefix, List<String> contracts) {
        notNull("name", name);

        ResourceInfoCheckPeriodProxy proxy = resourceCache.get(name, libraryName, localePrefix, contracts);
        if (proxy != null && proxy.needsRefreshed()) {
            resourceCache.remove(name, libraryName, localePrefix, contracts);
            return null;
        }
        
        return proxy != null ? proxy.getResourceInfo() : null;
    }

    /**
     * <p>
     * Empty the cache.
     * </p>
     */
    public void clear() {
        resourceCache.clear();
        LOGGER.log(FINE, "Cache Cleared");
    }

    // --------------------------------------------------------- Private Methods

    private static Long getCheckPeriod(WebConfiguration webConfig) {
        String val = webConfig.getOptionValue(WebContextInitParameter.ResourceUpdateCheckPeriod);
        try {
            return Long.parseLong(val);
        } catch (NumberFormatException nfe) {
            return Long.parseLong(WebContextInitParameter.ResourceUpdateCheckPeriod.getDefaultValue());
        }
    }

    private static String getServletContextIdentifier(ServletContext context) {
<<<<<<< HEAD
        if (context.getMajorVersion() == 2 && context.getMinorVersion() < 5) {
            return context.getServletContextName();
        }
        
=======
>>>>>>> cc3450ec
        return context.getContextPath();
    }

    // ---------------------------------------------------------- Nested Classes

    private static final class ResourceInfoCheckPeriodProxy {

        private ResourceInfo resourceInfo;
        private Long checkTime;

        // -------------------------------------------------------- Constructors

        public ResourceInfoCheckPeriodProxy(ResourceInfo resourceInfo, long checkPeriod) {

            this.resourceInfo = resourceInfo;
            if (checkPeriod != -1L && !(resourceInfo.getHelper() instanceof ClasspathResourceHelper)) {
                checkTime = System.currentTimeMillis() + checkPeriod;
            }
        }

        private boolean needsRefreshed() {
            return checkTime != null && checkTime < System.currentTimeMillis();
        }

        private ResourceInfo getResourceInfo() {
            return resourceInfo;
        }

    } // END ResourceInfoCheckPeriodProxy

}<|MERGE_RESOLUTION|>--- conflicted
+++ resolved
@@ -146,13 +146,6 @@
     }
 
     private static String getServletContextIdentifier(ServletContext context) {
-<<<<<<< HEAD
-        if (context.getMajorVersion() == 2 && context.getMinorVersion() < 5) {
-            return context.getServletContextName();
-        }
-        
-=======
->>>>>>> cc3450ec
         return context.getContextPath();
     }
 
