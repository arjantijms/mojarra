/*
 * Copyright (c) 1997, 2020 Oracle and/or its affiliates. All rights reserved.
 *
 * This program and the accompanying materials are made available under the
 * terms of the Eclipse Public License v. 2.0, which is available at
 * http://www.eclipse.org/legal/epl-2.0.
 *
 * This Source Code may also be made available under the following Secondary
 * Licenses when the conditions for such availability set forth in the
 * Eclipse Public License v. 2.0 are satisfied: GNU General Public License,
 * version 2 with the GNU Classpath Exception, which is available at
 * https://www.gnu.org/software/classpath/license.html.
 *
 * SPDX-License-Identifier: EPL-2.0 OR GPL-2.0 WITH Classpath-exception-2.0
 */

package com.sun.faces.application.view;

import static java.lang.reflect.Modifier.isFinal;
import static java.lang.reflect.Modifier.isPublic;
import static java.lang.reflect.Modifier.isStatic;
import static java.util.Collections.unmodifiableMap;

import java.io.IOException;
import java.lang.reflect.Field;
import java.util.Collections;
import java.util.HashMap;
import java.util.LinkedHashMap;
import java.util.Map;

import com.sun.faces.RIConstants;
import com.sun.faces.application.ApplicationAssociate;
import com.sun.faces.context.FacesFileNotFoundException;
import com.sun.faces.facelets.impl.DefaultFaceletFactory;

import jakarta.faces.FacesException;
import jakarta.faces.application.ViewHandler;
import jakarta.faces.component.UIImportConstants;
import jakarta.faces.component.UIViewRoot;
import jakarta.faces.context.FacesContext;
import jakarta.faces.view.ViewMetadata;
import jakarta.faces.view.facelets.Facelet;

/**
 * @see jakarta.faces.view.ViewMetadata
 */
public class ViewMetadataImpl extends ViewMetadata {

    private String viewId;
    private DefaultFaceletFactory faceletFactory;

    // ---------------------------------------------------------------------------------------------------- Constructors

    public ViewMetadataImpl(String viewId) {

        this.viewId = viewId;

    }

    // --------------------------------------------------------------------------------------- Methods from ViewMetadata

    /**
     * @see jakarta.faces.view.ViewMetadata#getViewId()
     */
    @Override
    public String getViewId() {

        return viewId;

    }

    /**
     * @see jakarta.faces.view.ViewMetadata#createMetadataView(jakarta.faces.context.FacesContext)
     */
    @Override
    public UIViewRoot createMetadataView(FacesContext context) {

        UIViewRoot result = null;
        UIViewRoot currentViewRoot = context.getViewRoot();
        Map<String, Object> currentViewMapShallowCopy = Collections.emptyMap();

        try {
            context.setProcessingEvents(false);
            if (faceletFactory == null) {
                ApplicationAssociate associate = ApplicationAssociate.getInstance(context.getExternalContext());
                faceletFactory = associate.getFaceletFactory();
                assert faceletFactory != null;
            }
            ViewHandler vh = context.getApplication().getViewHandler();
            result = vh.createView(context, viewId);

            // Stash away view id before invoking handlers so that
            // StateContext.partialStateSaving() can determine the current
            // view.
            context.getAttributes().put(RIConstants.VIEWID_KEY_NAME, viewId);
            // If the currentViewRoot has a viewMap, make sure the entries are
            // copied to the temporary UIViewRoot before invoking handlers.
            if (null != currentViewRoot) {
                Map<String, Object> currentViewMap = currentViewRoot.getViewMap(false);

                if (null != currentViewMap && !currentViewMap.isEmpty()) {
                    currentViewMapShallowCopy = new HashMap<>(currentViewMap);
                    Map<String, Object> resultViewMap = result.getViewMap(true);
                    resultViewMap.putAll(currentViewMapShallowCopy);
                }
            }

            // Only replace the current context's UIViewRoot if there is
            // one to replace.
            if (null != currentViewRoot) {
                // This clear's the ViewMap of the current UIViewRoot before
                // setting the argument as the new UIViewRoot.
                context.setViewRoot(result);
            }

            Facelet f = faceletFactory.getMetadataFacelet(context, result.getViewId());

            f.apply(context, result);

            importConstantsIfNecessary(context, result);

        } catch (FacesFileNotFoundException ffnfe) {
            try {
                context.getExternalContext().responseSendError(404, ffnfe.getMessage());
            } catch (IOException ioe) {
            }
            context.responseComplete();
        } catch (IOException ioe) {
            throw new FacesException(ioe);
        } finally {
            context.getAttributes().remove(RIConstants.VIEWID_KEY_NAME);
            if (null != currentViewRoot) {
                context.setViewRoot(currentViewRoot);
                if (!currentViewMapShallowCopy.isEmpty()) {
                    currentViewRoot.getViewMap(true).putAll(currentViewMapShallowCopy);
                    currentViewMapShallowCopy.clear();
                }
            }
<<<<<<< HEAD
            context.setProcessingEvents(true);
=======

>>>>>>> 6e67eaf8
        }

        return result;

    }

    // ----------------------------------------------------------------------------------------------- UIImportConstants

    private static void importConstantsIfNecessary(FacesContext context, UIViewRoot root) {
        for (UIImportConstants importConstants : getImportConstants(root)) {
            String type = importConstants.getType();

            if (type == null) {
                throw new IllegalArgumentException("UIImportConstants type attribute is required.");
            }

            String var = importConstants.getVar();

            if (var == null) {
                int innerClass = type.lastIndexOf('$');
                int outerClass = type.lastIndexOf('.');
                var = type.substring(Math.max(innerClass, outerClass) + 1);
            }

            Map<String, Object> applicationMap = context.getExternalContext().getApplicationMap();

            if (!applicationMap.containsKey(type)) {
                applicationMap.putIfAbsent(var, collectConstants(type));
            }
        }
    }

    /**
     * Collect constants of the given type. That are, all public static final fields of the given type.
     *
     * @param type The fully qualified name of the type to collect constants for.
     * @return Constants of the given type.
     */
    private static Map<String, Object> collectConstants(String type) {
        Map<String, Object> constants = new LinkedHashMap<>();

        for (Field field : toClass(type).getFields()) {
            int modifiers = field.getModifiers();

            if (isPublic(modifiers) && isStatic(modifiers) && isFinal(modifiers)) {
                try {
                    constants.put(field.getName(), field.get(null));
                } catch (Exception e) {
                    throw new IllegalArgumentException(
                            String.format("UIImportConstants cannot access constant field '%s' of type '%s'.", type, field.getName()), e);
                }
            }
        }

        return unmodifiableMap(new ConstantsMap(constants, type));
    }

    /**
     * Convert the given type, which should represent a fully qualified name, to a concrete {@link Class} instance.
     *
     * @param type The fully qualified name of the class.
     * @return The concrete {@link Class} instance.
     * @throws IllegalArgumentException When it is missing in the classpath.
     */
    private static Class<?> toClass(String type) {
        try {
            return Class.forName(type, true, Thread.currentThread().getContextClassLoader());
        } catch (ClassNotFoundException e) {
            // Perhaps it's an inner enum which is incorrectly specified as com.example.SomeClass.SomeEnum.
            // Let's be lenient on that although the proper type notation should be com.example.SomeClass$SomeEnum.
            int i = type.lastIndexOf('.');

            if (i > 0) {
                try {
                    return toClass(new StringBuilder(type).replace(i, i + 1, "$").toString());
                } catch (Exception ignore) {
                    ignore = null; // Just continue to IllegalArgumentException on original ClassNotFoundException.
                }
            }

            throw new IllegalArgumentException(String.format("UIImportConstants cannot find type '%s' in classpath.", type), e);
        }
    }

    /**
     * Specific map implementation which wraps the given map in {@link Collections#unmodifiableMap(Map)} and throws an
     * {@link IllegalArgumentException} in {@link ConstantsMap#get(Object)} method when the key doesn't exist at all.
     *
     * @author Bauke Scholtz
     * @since 2.3
     */
    private static class ConstantsMap extends HashMap<String, Object> {

        private static final long serialVersionUID = 7036447585721834948L;
        private String type;

        public ConstantsMap(Map<String, Object> map, String type) {
            this.type = type;
            putAll(map);
        }

        @Override
        public Object get(Object key) {
            if (!containsKey(key)) {
                throw new IllegalArgumentException(String.format("UIImportConstants type '%s' does not have the constant '%s'.", type, key));
            }

            return super.get(key);
        }

        @Override
        public boolean equals(Object object) {
            return super.equals(object) && type.equals(((ConstantsMap) object).type);
        }

        @Override
        public int hashCode() {
            return super.hashCode() + type.hashCode();
        }

    }

}<|MERGE_RESOLUTION|>--- conflicted
+++ resolved
@@ -136,11 +136,7 @@
                     currentViewMapShallowCopy.clear();
                 }
             }
-<<<<<<< HEAD
             context.setProcessingEvents(true);
-=======
-
->>>>>>> 6e67eaf8
         }
 
         return result;
