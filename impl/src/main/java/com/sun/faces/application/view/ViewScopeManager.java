--- conflicted
+++ resolved
@@ -17,10 +17,7 @@
 package com.sun.faces.application.view;
 
 import static com.sun.faces.config.WebConfiguration.BooleanWebContextInitParameter.EnableDistributable;
-<<<<<<< HEAD
-=======
 import static com.sun.faces.config.WebConfiguration.WebContextInitParameter.NumberOfActiveViewMaps;
->>>>>>> f786e628
 
 import java.util.Collections;
 import java.util.Iterator;
@@ -29,7 +26,6 @@
 import java.util.logging.Level;
 import java.util.logging.Logger;
 
-<<<<<<< HEAD
 import com.sun.faces.application.ApplicationAssociate;
 import com.sun.faces.config.WebConfiguration;
 import com.sun.faces.mgbean.BeanManager;
@@ -47,25 +43,6 @@
 import jakarta.servlet.http.HttpSession;
 import jakarta.servlet.http.HttpSessionEvent;
 import jakarta.servlet.http.HttpSessionListener;
-=======
-import javax.faces.application.FacesMessage;
-import javax.faces.application.ProjectStage;
-import javax.faces.component.UIViewRoot;
-import javax.faces.context.FacesContext;
-import javax.faces.event.AbortProcessingException;
-import javax.faces.event.PostConstructViewMapEvent;
-import javax.faces.event.PreDestroyViewMapEvent;
-import javax.faces.event.SystemEvent;
-import javax.faces.event.ViewMapListener;
-import javax.servlet.http.HttpSession;
-import javax.servlet.http.HttpSessionEvent;
-import javax.servlet.http.HttpSessionListener;
->>>>>>> f786e628
-
-import com.sun.faces.application.ApplicationAssociate;
-import com.sun.faces.config.WebConfiguration;
-import com.sun.faces.mgbean.BeanManager;
-import com.sun.faces.util.LRUMap;
 
 /**
  * The manager that deals with non-CDI and CDI ViewScoped beans.
@@ -122,10 +99,7 @@
         }
         WebConfiguration config = WebConfiguration.getInstance(context.getExternalContext());
         distributable = config.isOptionEnabled(EnableDistributable);
-<<<<<<< HEAD
-
-=======
-        
+
         String numberOfActiveViewMapsAsString = config.getOptionValue(NumberOfActiveViewMaps);
         if (numberOfActiveViewMapsAsString != null) {
             try {
@@ -137,7 +111,6 @@
                 }
             }
         }
->>>>>>> f786e628
     }
 
     /**
