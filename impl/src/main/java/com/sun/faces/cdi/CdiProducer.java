--- conflicted
+++ resolved
@@ -50,12 +50,7 @@
 
     private String id = this.getClass().getName();
     private String name;
-<<<<<<< HEAD
-    // for synthetic beans, the beanClass defaults to the extension that registers them
-    private final Class<?> beanClass = CdiExtension.class;
-=======
     private Class<?> beanClass = Object.class;
->>>>>>> be334c67
     private Set<Type> types = singleton(Object.class);
     private Set<Annotation> qualifiers = unmodifiableSet(asSet(new DefaultAnnotationLiteral(), new AnyAnnotationLiteral()));
     private Class<? extends Annotation> scope = Dependent.class;
