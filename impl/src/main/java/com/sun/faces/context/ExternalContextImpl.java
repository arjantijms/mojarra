/*
 * Copyright (c) 1997, 2020 Oracle and/or its affiliates. All rights reserved.
 *
 * This program and the accompanying materials are made available under the
 * terms of the Eclipse Public License v. 2.0, which is available at
 * http://www.eclipse.org/legal/epl-2.0.
 *
 * This Source Code may also be made available under the following Secondary
 * Licenses when the conditions for such availability set forth in the
 * Eclipse Public License v. 2.0 are satisfied: GNU General Public License,
 * version 2 with the GNU Classpath Exception, which is available at
 * https://www.gnu.org/software/classpath/license.html.
 *
 * SPDX-License-Identifier: EPL-2.0 OR GPL-2.0 WITH Classpath-exception-2.0
 */

package com.sun.faces.context;

import static com.sun.faces.RIConstants.FACES_PREFIX;
import static com.sun.faces.RIConstants.PUSH_RESOURCE_URLS_KEY_NAME;
import static com.sun.faces.context.ContextParam.SendPoweredByHeader;
import static com.sun.faces.util.MessageUtils.NULL_PARAMETERS_ERROR_MESSAGE_ID;
import static com.sun.faces.util.MessageUtils.getExceptionMessageString;
import static com.sun.faces.util.Util.isEmpty;
import static java.lang.Boolean.FALSE;

import java.io.IOException;
import java.io.InputStream;
import java.io.OutputStream;
import java.io.UnsupportedEncodingException;
import java.io.Writer;
import java.net.MalformedURLException;
import java.net.URL;
import java.util.Collections;
import java.util.Enumeration;
import java.util.HashMap;
import java.util.HashSet;
import java.util.Iterator;
import java.util.List;
import java.util.Locale;
import java.util.Map;
import java.util.Set;
import java.util.logging.Level;
import java.util.logging.Logger;

<<<<<<< HEAD
=======
import javax.faces.FacesException;
import javax.faces.FactoryFinder;
import javax.faces.application.ProjectStage;
import javax.faces.context.ExternalContext;
import javax.faces.context.FacesContext;
import javax.faces.context.Flash;
import javax.faces.context.FlashFactory;
import javax.faces.context.PartialResponseWriter;
import javax.faces.context.ResponseWriter;
import javax.faces.lifecycle.ClientWindow;
import javax.faces.render.ResponseStateManager;
import javax.servlet.RequestDispatcher;
import javax.servlet.ServletContext;
import javax.servlet.ServletException;
import javax.servlet.ServletRequest;
import javax.servlet.ServletResponse;
import javax.servlet.http.Cookie;
import javax.servlet.http.HttpServletRequest;
import javax.servlet.http.HttpServletResponse;
import javax.servlet.http.HttpSession;

>>>>>>> ce19e73e
import com.sun.faces.RIConstants;
import com.sun.faces.application.ApplicationAssociate;
import com.sun.faces.context.flash.ELFlash;
import com.sun.faces.util.FacesLogger;
import com.sun.faces.util.MessageUtils;
import com.sun.faces.util.TypedCollections;
import com.sun.faces.util.Util;
<<<<<<< HEAD

import jakarta.faces.FacesException;
import jakarta.faces.FactoryFinder;
import jakarta.faces.application.ProjectStage;
import jakarta.faces.context.ExternalContext;
import jakarta.faces.context.FacesContext;
import jakarta.faces.context.Flash;
import jakarta.faces.context.FlashFactory;
import jakarta.faces.context.PartialResponseWriter;
import jakarta.faces.context.ResponseWriter;
import jakarta.faces.lifecycle.ClientWindow;
import jakarta.faces.render.ResponseStateManager;
import jakarta.servlet.RequestDispatcher;
import jakarta.servlet.ServletContext;
import jakarta.servlet.ServletException;
import jakarta.servlet.ServletRequest;
import jakarta.servlet.ServletResponse;
import jakarta.servlet.http.Cookie;
import jakarta.servlet.http.HttpServletRequest;
import jakarta.servlet.http.HttpServletResponse;
import jakarta.servlet.http.HttpSession;
=======
>>>>>>> ce19e73e

/**
 * <p>
 * This implementation of {@link ExternalContext} is specific to the servlet implementation.
 */
public class ExternalContextImpl extends ExternalContext {

    private static final Logger LOGGER = FacesLogger.CONTEXT.getLogger();

    private static final String PUSH_SUPPORTED_ATTRIBUTE_NAME = FACES_PREFIX + "ExternalContextImpl.PUSH_SUPPORTED";

    private ServletContext servletContext = null;
    private ServletRequest request = null;
    private ServletResponse response = null;
    private ClientWindow clientWindow = null;

    private Map<String, Object> applicationMap = null;
    private Map<String, Object> sessionMap = null;
    private Map<String, Object> requestMap = null;
    private Map<String, String> requestParameterMap = null;
    private Map<String, String[]> requestParameterValuesMap = null;
    private Map<String, String> requestHeaderMap = null;
    private Map<String, String[]> requestHeaderValuesMap = null;
    private Map<String, Object> cookieMap = null;
    private Map<String, String> initParameterMap = null;
    private Map<String, String> fallbackContentTypeMap = null;
    private Flash flash;
    private boolean distributable;
<<<<<<< HEAD
=======

>>>>>>> ce19e73e

    private enum ALLOWABLE_COOKIE_PROPERTIES {
        domain, maxAge, path, secure, httpOnly
    }

    static final Class theUnmodifiableMapClass = Collections.unmodifiableMap(new HashMap<>()).getClass();

    // ------------------------------------------------------------ Constructors

<<<<<<< HEAD
    public ExternalContextImpl(ServletContext sc, ServletRequest request, ServletResponse response) {
=======

    public ExternalContextImpl(ServletContext sc,
                               ServletRequest request,
                               ServletResponse response) {
>>>>>>> ce19e73e

        // Validate the incoming parameters
        Util.notNull("sc", sc);
        Util.notNull("request", request);
        Util.notNull("response", response);

        // Save references to our context, request, and response
<<<<<<< HEAD
        servletContext = sc;
=======
        this.servletContext = sc;
>>>>>>> ce19e73e
        this.request = request;
        this.response = response;

        boolean enabled = ContextParamUtils.getValue(servletContext, SendPoweredByHeader, Boolean.class);
        if (enabled) {
            ((HttpServletResponse) response).addHeader("X-Powered-By", "Faces/3.0");
        }

        distributable = ContextParamUtils.getValue(servletContext, ContextParam.EnableDistributable, Boolean.class);

        fallbackContentTypeMap = new HashMap<>(3, 1.0f);
        fallbackContentTypeMap.put("js", "text/javascript");
        fallbackContentTypeMap.put("css", "text/css");
        fallbackContentTypeMap.put("properties", "text/plain");

    }

    // -------------------------------------------- Methods from ExternalContext

    /**
     * @see ExternalContext#getSession(boolean)
     */
    @Override
    public Object getSession(boolean create) {
        return ((HttpServletRequest) request).getSession(create);
    }

    @Override
    public String getSessionId(boolean create) {
        HttpSession session = null;
        String id = null;

<<<<<<< HEAD
        session = (HttpSession) getSession(create);
=======
        session = (HttpSession)getSession(create);
>>>>>>> ce19e73e
        if (session != null) {
            id = session.getId();
        }

        return id;
    }

    /**
     * @see jakarta.faces.context.ExternalContext#getContext()
     */
    @Override
    public Object getContext() {
        return servletContext;
    }

    /**
     * @see jakarta.faces.context.ExternalContext#getContextName()
     */
    @Override
    public String getContextName() {

        if (servletContext.getMajorVersion() >= 3 || servletContext.getMajorVersion() == 2 && servletContext.getMinorVersion() == 5) {
            return servletContext.getServletContextName();
        } else {
            // for servlet 2.4 support
            return servletContext.getServletContextName();
        }
<<<<<<< HEAD
=======

    }
>>>>>>> ce19e73e

    }

    /**
     * @see jakarta.faces.context.ExternalContext#getRequest()
     */
    @Override
    public Object getRequest() {
        return request;
    }

    /**
     * @see ExternalContext#setRequest(Object)
     */
    @Override
    public void setRequest(Object request) {
        if (request instanceof ServletRequest) {
            this.request = (ServletRequest) request;
            requestHeaderMap = null;
            requestHeaderValuesMap = null;
            requestHeaderValuesMap = null;
            requestMap = null;
            requestParameterMap = null;
            requestParameterValuesMap = null;
        }
    }

    /**
     * @see ExternalContext#setRequestCharacterEncoding(String)
     */
    @Override
    public void setRequestCharacterEncoding(String encoding) throws UnsupportedEncodingException {
        request.setCharacterEncoding(encoding);
    }

    /**
     * @see jakarta.faces.context.ExternalContext#getResponse()
     */
    @Override
    public Object getResponse() {
        return response;
    }

    /**
     * @see ExternalContext#setResponse(Object)
     */
    @Override
    public void setResponse(Object response) {
        if (response instanceof ServletResponse) {
            this.response = (ServletResponse) response;
        }
    }

    @Override
    public ClientWindow getClientWindow() {
        return clientWindow;
    }

    @Override
    public void setClientWindow(ClientWindow window) {
        clientWindow = window;
    }

    /**
     * @see ExternalContext#setResponseCharacterEncoding(String)
     */
    @Override
    public void setResponseCharacterEncoding(String encoding) {
        response.setCharacterEncoding(encoding);
    }

    /**
     * @see jakarta.faces.context.ExternalContext#getApplicationMap()
     */
    @Override
    public Map<String, Object> getApplicationMap() {
        if (applicationMap == null) {
            applicationMap = new ApplicationMap(servletContext);
        }
        return applicationMap;
    }

    @Override
    public String getApplicationContextPath() {
        return servletContext.getContextPath();
    }

    /**
     * @see jakarta.faces.context.ExternalContext#getSessionMap()
     */
    @Override
    public Map<String, Object> getSessionMap() {
        if (sessionMap == null) {
            if (distributable) {
                sessionMap = new AlwaysPuttingSessionMap((HttpServletRequest) request, FacesContext.getCurrentInstance().getApplication().getProjectStage());
            } else {
                sessionMap = new SessionMap((HttpServletRequest) request, FacesContext.getCurrentInstance().getApplication().getProjectStage());
            }
        }
        return sessionMap;
    }

    /**
     * @see jakarta.faces.context.ExternalContext#getRequestMap()
     */
    @Override
    public Map<String, Object> getRequestMap() {
        if (requestMap == null) {
            requestMap = new RequestMap(request);
        }
        return requestMap;
    }

    /**
     * @see jakarta.faces.context.ExternalContext#getRequestHeaderMap()
     */
    @Override
    public Map<String, String> getRequestHeaderMap() {
        if (null == requestHeaderMap) {
<<<<<<< HEAD
            requestHeaderMap = Collections.unmodifiableMap(new RequestHeaderMap((HttpServletRequest) request));
=======
            requestHeaderMap =
                Collections.unmodifiableMap(
                    new RequestHeaderMap((HttpServletRequest) request));
>>>>>>> ce19e73e
        }
        return requestHeaderMap;
    }

    /**
     * @see jakarta.faces.context.ExternalContext#getRequestHeaderValuesMap()
     */
    @Override
    public Map<String, String[]> getRequestHeaderValuesMap() {
        if (null == requestHeaderValuesMap) {
<<<<<<< HEAD
            requestHeaderValuesMap = Collections.unmodifiableMap(new RequestHeaderValuesMap((HttpServletRequest) request));
=======
            requestHeaderValuesMap =
                Collections.unmodifiableMap(
                    new RequestHeaderValuesMap((HttpServletRequest) request));
>>>>>>> ce19e73e
        }
        return requestHeaderValuesMap;
    }

    /**
     * @see jakarta.faces.context.ExternalContext#getRequestCookieMap()
     */
    @Override
    public Map<String, Object> getRequestCookieMap() {
        if (null == cookieMap) {
            cookieMap = Collections.unmodifiableMap(new RequestCookieMap((HttpServletRequest) request));
        }
        return cookieMap;
    }

    /**
     * @see jakarta.faces.context.ExternalContext#getInitParameterMap()
     */
    @Override
    public Map<String, String> getInitParameterMap() {
        if (null == initParameterMap) {
<<<<<<< HEAD
            initParameterMap = Collections.unmodifiableMap(new InitParameterMap(servletContext));
=======
            initParameterMap =
                Collections.unmodifiableMap(
                    new InitParameterMap(servletContext));
>>>>>>> ce19e73e
        }
        return initParameterMap;
    }

    /**
     * @see jakarta.faces.context.ExternalContext#getRequestParameterMap()
     */
    @Override
    public Map<String, String> getRequestParameterMap() {
        if (null == requestParameterMap) {
<<<<<<< HEAD
            requestParameterMap = Collections.unmodifiableMap(new RequestParameterMap(request));
=======
            requestParameterMap =
                Collections.unmodifiableMap(
                    new RequestParameterMap(request));
>>>>>>> ce19e73e
        }
        return requestParameterMap;
    }

    /**
     * @see jakarta.faces.context.ExternalContext#getRequestParameterValuesMap()
     */
    @Override
    public Map<String, String[]> getRequestParameterValuesMap() {
        if (null == requestParameterValuesMap) {
<<<<<<< HEAD
            requestParameterValuesMap = Collections.unmodifiableMap(new RequestParameterValuesMap(request));
=======
            requestParameterValuesMap =
                Collections.unmodifiableMap(
                    new RequestParameterValuesMap(request));
>>>>>>> ce19e73e
        }
        return requestParameterValuesMap;
    }

    /**
     * @see jakarta.faces.context.ExternalContext#getRequestParameterNames()
     */
    @Override
    public Iterator<String> getRequestParameterNames() {
        final Enumeration namEnum = request.getParameterNames();

        return new Iterator<String>() {
            @Override
            public boolean hasNext() {
                return namEnum.hasMoreElements();
            }

            @Override
            public String next() {
                return (String) namEnum.nextElement();
            }

            @Override
            public void remove() {
                throw new UnsupportedOperationException();
            }
        };
    }

    /**
     * @see jakarta.faces.context.ExternalContext#getRequestLocale()
     */
    @Override
    public Locale getRequestLocale() {
        return request.getLocale();
    }

    /**
     * @see jakarta.faces.context.ExternalContext#getRequestLocales()
     */
    @Override
    public Iterator<Locale> getRequestLocales() {
        return new LocalesIterator(request.getLocales());
    }

    /**
     * @see jakarta.faces.context.ExternalContext#getRequestPathInfo()
     */
    @Override
    public String getRequestPathInfo() {
        return ((HttpServletRequest) request).getPathInfo();
    }

    /**
     * @see ExternalContext#getRealPath(String)
     */
    @Override
    public String getRealPath(String path) {
        return servletContext.getRealPath(path);
    }

    /**
     * @see jakarta.faces.context.ExternalContext#getRequestContextPath()
     */
    @Override
    public String getRequestContextPath() {
        return ((HttpServletRequest) request).getContextPath();
    }

    /**
     * @see jakarta.faces.context.ExternalContext#getRequestServletPath()
     */
    @Override
    public String getRequestServletPath() {
        return ((HttpServletRequest) request).getServletPath();
    }

    /**
     * @see jakarta.faces.context.ExternalContext#getRequestCharacterEncoding()
     */
    @Override
    public String getRequestCharacterEncoding() {
        return request.getCharacterEncoding();
    }

    /**
     * @see jakarta.faces.context.ExternalContext#getRequestContentType()
     */
    @Override
    public String getRequestContentType() {
        return request.getContentType();
    }

    /**
     * @see jakarta.faces.context.ExternalContext#getRequestContentLength()
     */
    @Override
    public int getRequestContentLength() {
        return request.getContentLength();
    }

    /**
     * @see jakarta.faces.context.ExternalContext#getResponseCharacterEncoding()
     */
    @Override
    public String getResponseCharacterEncoding() {
        return response.getCharacterEncoding();
    }

    /**
     * @see jakarta.faces.context.ExternalContext#getResponseContentType()
     */
    @Override
    public String getResponseContentType() {
        return response.getContentType();
    }

    /**
     * @see jakarta.faces.context.ExternalContext#getInitParameter(String)
     */
    @Override
    public String getInitParameter(String name) {
        if (name == null) {
            throw new NullPointerException("Init parameter name cannot be null");
        }
        return servletContext.getInitParameter(name);
    }

    /**
     * @see jakarta.faces.context.ExternalContext#getResourcePaths(String)
     */
    @Override
    public Set<String> getResourcePaths(String path) {
        if (null == path) {
            String message = MessageUtils.getExceptionMessageString(MessageUtils.NULL_PARAMETERS_ERROR_MESSAGE_ID, "path");
            throw new NullPointerException(message);
        }
        return TypedCollections.dynamicallyCastSet(servletContext.getResourcePaths(path), String.class);
    }

    /**
     * @see jakarta.faces.context.ExternalContext#getResourceAsStream(String)
     */
    @Override
    public InputStream getResourceAsStream(String path) {
        if (null == path) {
            String message = MessageUtils.getExceptionMessageString(MessageUtils.NULL_PARAMETERS_ERROR_MESSAGE_ID, "path");
            throw new NullPointerException(message);
        }
        return servletContext.getResourceAsStream(path);
    }

    /**
     * @see ExternalContext#getResource(String)
     */
    @Override
    public URL getResource(String path) {
        if (null == path) {
            String message = MessageUtils.getExceptionMessageString(MessageUtils.NULL_PARAMETERS_ERROR_MESSAGE_ID, "path");
            throw new NullPointerException(message);
        }
        URL url;
        try {
            url = servletContext.getResource(path);
        } catch (MalformedURLException e) {
            return null;
        }
        return url;
    }

    /**
     * @see ExternalContext#encodeActionURL(String)
     */
    @Override
    public String encodeActionURL(String url) {
        Util.notNull("url", url);
        FacesContext context = FacesContext.getCurrentInstance();
        ClientWindow cw = context.getExternalContext().getClientWindow();
        boolean appendClientWindow = false;
        if (null != cw) {
            appendClientWindow = cw.isClientWindowRenderModeEnabled(context);
        }
        if (appendClientWindow && -1 == url.indexOf(ResponseStateManager.CLIENT_WINDOW_URL_PARAM)) {
            if (null != cw) {
                String clientWindowId = cw.getId();
                StringBuilder builder = new StringBuilder(url);
                int q = url.indexOf(UrlBuilder.QUERY_STRING_SEPARATOR);
                if (-1 == q) {
                    builder.append(UrlBuilder.QUERY_STRING_SEPARATOR);
                } else {
                    builder.append(UrlBuilder.PARAMETER_PAIR_SEPARATOR);
                }
                builder.append(ResponseStateManager.CLIENT_WINDOW_URL_PARAM).append(UrlBuilder.PARAMETER_NAME_VALUE_SEPARATOR).append(clientWindowId);

                Map<String, String> additionalParams = cw.getQueryURLParameters(context);
                if (null != additionalParams) {
                    for (Map.Entry<String, String> cur : additionalParams.entrySet()) {
                        builder.append(UrlBuilder.PARAMETER_NAME_VALUE_SEPARATOR);
<<<<<<< HEAD
                        builder.append(cur.getKey()).append(UrlBuilder.PARAMETER_NAME_VALUE_SEPARATOR).append(cur.getValue());
=======
                        builder.append(cur.getKey()).
                                append(UrlBuilder.PARAMETER_NAME_VALUE_SEPARATOR).
                                append(cur.getValue());
>>>>>>> ce19e73e
                    }
                }
                url = builder.toString();
            }
        }
        // If we have a query string, append it
        return ((HttpServletResponse) response).encodeURL(url);
    }

    /**
     * @see ExternalContext#encodeResourceURL(String)
     */
    @Override
    public String encodeResourceURL(String url) {
        if (null == url) {
            String message = MessageUtils.getExceptionMessageString(MessageUtils.NULL_PARAMETERS_ERROR_MESSAGE_ID, "url");
            throw new NullPointerException(message);
        }

        String result = ((HttpServletResponse) response).encodeURL(url);
        pushIfPossibleAndNecessary(result);

        return result;
    }
<<<<<<< HEAD
=======

>>>>>>> ce19e73e

    /**
     * @see ExternalContext#encodeWebsocketURL(String)
     */
    @Override
    public String encodeWebsocketURL(String url) {
        if (url == null) {
            throw new NullPointerException(getExceptionMessageString(NULL_PARAMETERS_ERROR_MESSAGE_ID, "url"));
        }

        HttpServletRequest request = (HttpServletRequest) getRequest();
        int port = ContextParamUtils.getValue(servletContext, ContextParam.WebsocketEndpointPort, Integer.class);

        try {
            URL requestURL = new URL(request.getRequestURL().toString());

            if (port <= 0) {
                port = requestURL.getPort();
            }

            String websocketURL = new URL(requestURL.getProtocol(), requestURL.getHost(), port, url).toExternalForm();
            return encodeResourceURL(websocketURL.replaceFirst("http", "ws"));
        } catch (MalformedURLException e) {
            return url;
        }
    }

    /**
     * @see ExternalContext#encodeNamespace(String)
     */
    @Override
    public String encodeNamespace(String name) {
        return name; // Do nothing for servlets
    }

    /**
     * @see ExternalContext#dispatch(String)
     */
    @Override
    public void dispatch(String requestURI) throws IOException, FacesException {
        RequestDispatcher requestDispatcher = request.getRequestDispatcher(requestURI);
        if (requestDispatcher == null) {
            ((HttpServletResponse) response).sendError(HttpServletResponse.SC_NOT_FOUND);
            return;
        }
        try {
            requestDispatcher.forward(request, response);
        } catch (ServletException se) {
            throw new FacesException(se);
        }
    }

    /**
     * @see ExternalContext#redirect(String)
     */
    @Override
    public void redirect(String requestURI) throws IOException {

        FacesContext ctx = FacesContext.getCurrentInstance();
        doLastPhaseActions(ctx, true);

        if (ctx.getPartialViewContext().isPartialRequest()) {
<<<<<<< HEAD
            if (getSession(true) instanceof HttpSession && ctx.getResponseComplete()) {
=======
            if (response instanceof HttpServletResponse &&
                ctx.getResponseComplete()) {
>>>>>>> ce19e73e
                throw new IllegalStateException();
            }
            PartialResponseWriter pwriter;
            ResponseWriter writer = ctx.getResponseWriter();
            if (writer instanceof PartialResponseWriter) {
                pwriter = (PartialResponseWriter) writer;
            } else {
                pwriter = ctx.getPartialViewContext().getPartialResponseWriter();
            }
            setResponseContentType(RIConstants.TEXT_XML_CONTENT_TYPE);
            setResponseCharacterEncoding("UTF-8");
            addResponseHeader("Cache-Control", "no-cache");
//            pwriter.writePreamble("<?xml version='1.0' encoding='UTF-8'?>\n");
            pwriter.startDocument();
            pwriter.redirect(requestURI);
            pwriter.endDocument();
        } else if (response instanceof HttpServletResponse) {
            ((HttpServletResponse) response).sendRedirect(requestURI);
        } else {
            throw new IllegalStateException();
        }
        ctx.responseComplete();
<<<<<<< HEAD
=======

    }
>>>>>>> ce19e73e

    }

    /**
     * @see ExternalContext#log(String)
     */
    @Override
    public void log(String message) {
        if (null == message) {
            String msg = MessageUtils.getExceptionMessageString(MessageUtils.NULL_PARAMETERS_ERROR_MESSAGE_ID, "message");
            throw new NullPointerException(msg);
        }
        servletContext.log(message);
    }

    /**
     * @see ExternalContext#log(String, Throwable)
     */
    @Override
    public void log(String message, Throwable throwable) {
        if (null == message) {
            String msg = MessageUtils.getExceptionMessageString(MessageUtils.NULL_PARAMETERS_ERROR_MESSAGE_ID, "message");
            throw new NullPointerException(msg);
        }
        if (null == throwable) {
            String msg = MessageUtils.getExceptionMessageString(MessageUtils.NULL_PARAMETERS_ERROR_MESSAGE_ID, "throwable");
            throw new NullPointerException(msg);
        }
        servletContext.log(message, throwable);
    }

    /**
     * @see jakarta.faces.context.ExternalContext#getAuthType()
     */
    @Override
    public String getAuthType() {
        return ((HttpServletRequest) request).getAuthType();
    }

    /**
     * @see ExternalContext#getMimeType(String)
     */
    @Override
    public String getMimeType(String file) {

        String mimeType = servletContext.getMimeType(file);
        if (mimeType == null) {
            mimeType = getFallbackMimeType(file);
        }

        FacesContext ctx = FacesContext.getCurrentInstance();
<<<<<<< HEAD
        if (mimeType == null && LOGGER.isLoggable(Level.WARNING) && ctx.isProjectStage(ProjectStage.Development)) {
            LOGGER.log(Level.WARNING, "jsf.externalcontext.no.mime.type.found", new Object[] { file });
        }
        return mimeType;
=======
        if (mimeType == null && LOGGER.isLoggable(Level.WARNING)
            && ctx.isProjectStage(ProjectStage.Development) ) {
            LOGGER.log(Level.WARNING,
                       "jsf.externalcontext.no.mime.type.found",
                       new Object[] { file });
        }
        return mimeType;

    }
>>>>>>> ce19e73e

    }

    /**
     * @see jakarta.faces.context.ExternalContext#getRemoteUser()
     */
    @Override
    public String getRemoteUser() {
        return ((HttpServletRequest) request).getRemoteUser();
    }

    /**
     * @see jakarta.faces.context.ExternalContext#getUserPrincipal()
     */
    @Override
    public java.security.Principal getUserPrincipal() {
        return ((HttpServletRequest) request).getUserPrincipal();
    }

    /**
     * @see jakarta.faces.context.ExternalContext#isUserInRole(String)
     */
    @Override
    public boolean isUserInRole(String role) {
        if (null == role) {
            String message = MessageUtils.getExceptionMessageString(MessageUtils.NULL_PARAMETERS_ERROR_MESSAGE_ID, "role");
            throw new NullPointerException(message);
        }
        return ((HttpServletRequest) request).isUserInRole(role);
    }

    /**
     * @see jakarta.faces.context.ExternalContext#invalidateSession()
     */
    @Override
    public void invalidateSession() {

        HttpSession session = ((HttpServletRequest) request).getSession(false);
        if (session != null) {
            session.invalidate();
        }

    }

    /**
     * @see ExternalContext#addResponseCookie(String, String, java.util.Map)
     * @param name
     * @param value
     * @param properties
     */
    @Override
    public void addResponseCookie(String name, String value, Map<String, Object> properties) {

        HttpServletResponse res = (HttpServletResponse) response;

        Cookie cookie = new Cookie(name, value);
        if (properties != null && properties.size() != 0) {
            for (Map.Entry<String, Object> entry : properties.entrySet()) {
                String key = entry.getKey();
                ALLOWABLE_COOKIE_PROPERTIES p = ALLOWABLE_COOKIE_PROPERTIES.valueOf(key);
                Object v = entry.getValue();
                switch (p) {
                case domain:
                    cookie.setDomain((String) v);
                    break;
                case maxAge:
                    cookie.setMaxAge((Integer) v);
                    break;
                case path:
                    cookie.setPath((String) v);
                    break;
                case secure:
                    cookie.setSecure((Boolean) v);
                    break;
                case httpOnly:
                    cookie.setHttpOnly((Boolean) v);
                    break;
                default:
                    throw new IllegalStateException(); // shouldn't happen
                }
            }
        }
        res.addCookie(cookie);

    }

    /**
     * @see jakarta.faces.context.ExternalContext#getResponseOutputStream()
     */
    @Override
    public OutputStream getResponseOutputStream() throws IOException {
        return response.getOutputStream();
    }

    /**
     * @see jakarta.faces.context.ExternalContext#getResponseOutputWriter()
     */
    @Override
    public Writer getResponseOutputWriter() throws IOException {
        return response.getWriter();
    }

    /**
     * @see jakarta.faces.context.ExternalContext#getRequestScheme()
     */
    @Override
    public String getRequestScheme() {
        return request.getScheme();
    }

    /**
     * @see jakarta.faces.context.ExternalContext#getRequestServerName()
     */
    @Override
    public String getRequestServerName() {
        return request.getServerName();
    }

    /**
     * @see jakarta.faces.context.ExternalContext#getRequestServerPort()
     */
    @Override
    public int getRequestServerPort() {
        return request.getServerPort();
    }

    /**
     * @see ExternalContext#setResponseContentType(String)
     */
    @Override
    public void setResponseContentType(String contentType) {
        response.setContentType(contentType);
    }

    /**
     * @see ExternalContext#setResponseHeader(String, String)
     */
    @Override
    public void setResponseHeader(String name, String value) {
        ((HttpServletResponse) response).setHeader(name, value);
    }

    /**
     * @see ExternalContext#addResponseHeader(String, String)
     */
    @Override
    public void addResponseHeader(String name, String value) {
        ((HttpServletResponse) response).addHeader(name, value);
    }

    /**
     * @see jakarta.faces.context.ExternalContext#setResponseBufferSize(int)
     */
    @Override
    public void setResponseBufferSize(int size) {
        response.setBufferSize(size);
    }

    /**
     * @see jakarta.faces.context.ExternalContext#isResponseCommitted()
     */
    @Override
    public boolean isResponseCommitted() {
        return response.isCommitted();
    }

    /**
     * @see jakarta.faces.context.ExternalContext#responseReset()
     */
    @Override
    public void responseReset() {
        response.reset();
    }

    /**
     * @see jakarta.faces.context.ExternalContext#responseSendError(int, String)
     */
    @Override
    public void responseSendError(int statusCode, String message) throws IOException {
        if (message == null) {
            ((HttpServletResponse) response).sendError(statusCode);
        } else {
            ((HttpServletResponse) response).sendError(statusCode, message);
        }
    }

    /**
     * @see jakarta.faces.context.ExternalContext#setResponseStatus(int)
     */
    @Override
    public void setResponseStatus(int statusCode) {
        ((HttpServletResponse) response).setStatus(statusCode);
    }

<<<<<<< HEAD
=======

>>>>>>> ce19e73e
    /**
     * @see jakarta.faces.context.ExternalContext#responseFlushBuffer()
     */
    @Override
    public void responseFlushBuffer() throws IOException {
        FacesContext facesContext = FacesContext.getCurrentInstance();
        if (facesContext != null) {
            doLastPhaseActions(facesContext, false);
        }

        response.flushBuffer();
    }

    /**
     * @see jakarta.faces.context.ExternalContext#setResponseContentLength(int)
     */
    @Override
    public void setResponseContentLength(int length) {
        response.setContentLength(length);
    }

    /**
     * @see jakarta.faces.context.ExternalContext#setSessionMaxInactiveInterval(int)
     */
    @Override
    public void setSessionMaxInactiveInterval(int interval) {

        HttpSession session = ((HttpServletRequest) request).getSession();
        session.setMaxInactiveInterval(interval);
    }

    /**
     * @see jakarta.faces.context.ExternalContext#getResponseBufferSize()
     */
    @Override
    public int getResponseBufferSize() {
        return response.getBufferSize();
    }

    /**
     * @see jakarta.faces.context.ExternalContext#getSessionMaxInactiveInterval() \
     */
    @Override
    public int getSessionMaxInactiveInterval() {

        HttpSession session = ((HttpServletRequest) request).getSession();
        return session.getMaxInactiveInterval();

    }

    /**
     * @see jakarta.faces.context.ExternalContext#isSecure()
     * @return boolean
     */
    @Override
    public boolean isSecure() {
        return ((HttpServletRequest) request).isSecure();
    }

    @Override
    public String encodeBookmarkableURL(String baseUrl, Map<String, List<String>> parameters) {
        FacesContext context = FacesContext.getCurrentInstance();
        String encodingFromContext = (String) context.getAttributes().get(RIConstants.FACELETS_ENCODING_KEY);
        if (null == encodingFromContext) {
            encodingFromContext = (String) context.getViewRoot().getAttributes().get(RIConstants.FACELETS_ENCODING_KEY);
        }

<<<<<<< HEAD
        String currentResponseEncoding = null != encodingFromContext ? encodingFromContext : getResponseCharacterEncoding();
=======
        String currentResponseEncoding = (null != encodingFromContext) ? encodingFromContext : getResponseCharacterEncoding();
>>>>>>> ce19e73e

        UrlBuilder builder = new UrlBuilder(baseUrl, currentResponseEncoding);
        builder.addParameters(parameters);
        return builder.createUrl();

    }

    @Override
    public String encodeRedirectURL(String baseUrl, Map<String, List<String>> parameters) {
        FacesContext context = FacesContext.getCurrentInstance();
        String encodingFromContext = (String) context.getAttributes().get(RIConstants.FACELETS_ENCODING_KEY);
        if (null == encodingFromContext) {
            encodingFromContext = (String) context.getViewRoot().getAttributes().get(RIConstants.FACELETS_ENCODING_KEY);
        }

<<<<<<< HEAD
        String currentResponseEncoding = null != encodingFromContext ? encodingFromContext : getResponseCharacterEncoding();
=======
        String currentResponseEncoding = (null != encodingFromContext) ? encodingFromContext : getResponseCharacterEncoding();
>>>>>>> ce19e73e

        UrlBuilder builder = new UrlBuilder(baseUrl, currentResponseEncoding);
        builder.addParameters(parameters);
        return builder.createUrl();

    }

    /**
     * @see jakarta.faces.context.ExternalContext#encodePartialActionURL(String)
     */
    @Override
    public String encodePartialActionURL(String url) {
        if (null == url) {
            String message = MessageUtils.getExceptionMessageString(MessageUtils.NULL_PARAMETERS_ERROR_MESSAGE_ID, "url");
            throw new NullPointerException(message);
        }
        FacesContext context = FacesContext.getCurrentInstance();
        String encodingFromContext = (String) context.getAttributes().get(RIConstants.FACELETS_ENCODING_KEY);
        if (null == encodingFromContext) {
            encodingFromContext = (String) context.getViewRoot().getAttributes().get(RIConstants.FACELETS_ENCODING_KEY);
        }

<<<<<<< HEAD
        String currentResponseEncoding = null != encodingFromContext ? encodingFromContext : getResponseCharacterEncoding();
=======
        String currentResponseEncoding = (null != encodingFromContext) ? encodingFromContext : getResponseCharacterEncoding();
>>>>>>> ce19e73e

        UrlBuilder builder = new UrlBuilder(url, currentResponseEncoding);
        return ((HttpServletResponse) response).encodeURL(builder.createUrl());
    }

    @Override
    public Flash getFlash() {
        if (null == flash) {
            FlashFactory ff = (FlashFactory) FactoryFinder.getFactory(FactoryFinder.FLASH_FACTORY);
            flash = ff.getFlash(true);
        }
        return flash;
    }

    private void pushIfPossibleAndNecessary(String result) {
        FacesContext context = FacesContext.getCurrentInstance();
        ExternalContext extContext = context.getExternalContext();
        Map<Object, Object> attrs = context.getAttributes();
        Object val;

        // 1. check the request cache
        if (null != (val = attrs.get(PUSH_SUPPORTED_ATTRIBUTE_NAME))) {
            if (!(Boolean) val) {
                return;
            }
        }

        // 2. Not in the request cache, see if PushBuilder is available in the container
        ApplicationAssociate associate = ApplicationAssociate.getInstance(extContext);
        if (!associate.isPushBuilderSupported()) {
            // At least we won't have to hit the ApplicationAssociate every time on this request.
            attrs.putIfAbsent(PUSH_SUPPORTED_ATTRIBUTE_NAME, FALSE);
            return;
        }

        // 3. Don't bother trying to push if we've already pushed this URL for this request
        @SuppressWarnings("unchecked")
<<<<<<< HEAD
        Set<String> resourceUrls = (Set<String>) FacesContext.getCurrentInstance().getAttributes().computeIfAbsent(PUSH_RESOURCE_URLS_KEY_NAME,
                k -> new HashSet<>());
=======
        Set<String> resourceUrls = (Set<String>)
             FacesContext.getCurrentInstance()
                         .getAttributes()
                         .computeIfAbsent(PUSH_RESOURCE_URLS_KEY_NAME, k -> new HashSet<>());
>>>>>>> ce19e73e

        if (resourceUrls.contains(result)) {
            return;
        }
        resourceUrls.add(result);

        // 4. At this point we know
        // a) the container has PushBuilder
        // b) we haven't pushed this URL for this request before
        Object pbObj = getPushBuilder(context, extContext);
        if (pbObj != null) {
            // and now we also know c) there was no If-Modified-Since header
            ((jakarta.servlet.http.PushBuilder) pbObj).path(result).push();
        }

    }

    private Object getPushBuilder(FacesContext context, ExternalContext extContext) {
<<<<<<< HEAD
        jakarta.servlet.http.PushBuilder result = null;
=======
        javax.servlet.http.PushBuilder result = null;
>>>>>>> ce19e73e

        Object requestObj = extContext.getRequest();
        if (requestObj instanceof HttpServletRequest) {
            Map<Object, Object> attrs = context.getAttributes();
            HttpServletRequest hreq = (HttpServletRequest) requestObj;
            Object val;
            boolean isPushSupported = false;

            // Try to pull value from the request cache
            if ((val = attrs.get(PUSH_SUPPORTED_ATTRIBUTE_NAME)) != null) {
                isPushSupported = (Boolean) val;
            } else {
                // If the request has an If-Modified-Since header, do not push, since it's
                // possible the resources are already in the cache.
                isPushSupported = isEmpty(extContext.getRequestHeaderMap().get("If-Modified-Since"));
            }

            if (isPushSupported) {
                isPushSupported = (result = hreq.newPushBuilder()) != null;
            }
            attrs.putIfAbsent(PUSH_SUPPORTED_ATTRIBUTE_NAME, isPushSupported);
        }

        return result;
    }

<<<<<<< HEAD
    private void doLastPhaseActions(FacesContext context, boolean outgoingResponseIsRedirect) {
=======

    private void doLastPhaseActions(FacesContext context,
            boolean outgoingResponseIsRedirect) {
>>>>>>> ce19e73e
        Map<Object, Object> attrs = context.getAttributes();
        try {
            attrs.put(ELFlash.ACT_AS_DO_LAST_PHASE_ACTIONS, outgoingResponseIsRedirect);
            getFlash().doPostPhaseActions(context);
        } finally {
            attrs.remove(ELFlash.ACT_AS_DO_LAST_PHASE_ACTIONS);
        }

    }

    // --------------------------------------------------------- Private Methods

    public String getFallbackMimeType(String file) {

        if (file == null || file.length() == 0) {
            return null;
        }
        int idx = file.lastIndexOf('.');
        if (idx == -1) {
            return null;
        }
        String extension = file.substring(idx + 1);
        if (extension.length() == 0) {
            return null;
        }
        return fallbackContentTypeMap.get(extension);

    }

    // ----------------------------------------------------------- Inner Classes

    private static class LocalesIterator implements Iterator<Locale> {

        public LocalesIterator(Enumeration locales) {
            this.locales = locales;
        }

        private Enumeration locales;

        @Override
        public boolean hasNext() {
            return locales.hasMoreElements();
        }

        @Override
        public Locale next() {
            return (Locale) locales.nextElement();
        }

        @Override
        public void remove() {
            throw new UnsupportedOperationException();
        }

    }

}<|MERGE_RESOLUTION|>--- conflicted
+++ resolved
@@ -43,30 +43,6 @@
 import java.util.logging.Level;
 import java.util.logging.Logger;
 
-<<<<<<< HEAD
-=======
-import javax.faces.FacesException;
-import javax.faces.FactoryFinder;
-import javax.faces.application.ProjectStage;
-import javax.faces.context.ExternalContext;
-import javax.faces.context.FacesContext;
-import javax.faces.context.Flash;
-import javax.faces.context.FlashFactory;
-import javax.faces.context.PartialResponseWriter;
-import javax.faces.context.ResponseWriter;
-import javax.faces.lifecycle.ClientWindow;
-import javax.faces.render.ResponseStateManager;
-import javax.servlet.RequestDispatcher;
-import javax.servlet.ServletContext;
-import javax.servlet.ServletException;
-import javax.servlet.ServletRequest;
-import javax.servlet.ServletResponse;
-import javax.servlet.http.Cookie;
-import javax.servlet.http.HttpServletRequest;
-import javax.servlet.http.HttpServletResponse;
-import javax.servlet.http.HttpSession;
-
->>>>>>> ce19e73e
 import com.sun.faces.RIConstants;
 import com.sun.faces.application.ApplicationAssociate;
 import com.sun.faces.context.flash.ELFlash;
@@ -74,7 +50,6 @@
 import com.sun.faces.util.MessageUtils;
 import com.sun.faces.util.TypedCollections;
 import com.sun.faces.util.Util;
-<<<<<<< HEAD
 
 import jakarta.faces.FacesException;
 import jakarta.faces.FactoryFinder;
@@ -96,8 +71,6 @@
 import jakarta.servlet.http.HttpServletRequest;
 import jakarta.servlet.http.HttpServletResponse;
 import jakarta.servlet.http.HttpSession;
-=======
->>>>>>> ce19e73e
 
 /**
  * <p>
@@ -126,10 +99,6 @@
     private Map<String, String> fallbackContentTypeMap = null;
     private Flash flash;
     private boolean distributable;
-<<<<<<< HEAD
-=======
-
->>>>>>> ce19e73e
 
     private enum ALLOWABLE_COOKIE_PROPERTIES {
         domain, maxAge, path, secure, httpOnly
@@ -139,14 +108,7 @@
 
     // ------------------------------------------------------------ Constructors
 
-<<<<<<< HEAD
     public ExternalContextImpl(ServletContext sc, ServletRequest request, ServletResponse response) {
-=======
-
-    public ExternalContextImpl(ServletContext sc,
-                               ServletRequest request,
-                               ServletResponse response) {
->>>>>>> ce19e73e
 
         // Validate the incoming parameters
         Util.notNull("sc", sc);
@@ -154,11 +116,7 @@
         Util.notNull("response", response);
 
         // Save references to our context, request, and response
-<<<<<<< HEAD
         servletContext = sc;
-=======
-        this.servletContext = sc;
->>>>>>> ce19e73e
         this.request = request;
         this.response = response;
 
@@ -191,11 +149,7 @@
         HttpSession session = null;
         String id = null;
 
-<<<<<<< HEAD
         session = (HttpSession) getSession(create);
-=======
-        session = (HttpSession)getSession(create);
->>>>>>> ce19e73e
         if (session != null) {
             id = session.getId();
         }
@@ -223,11 +177,6 @@
             // for servlet 2.4 support
             return servletContext.getServletContextName();
         }
-<<<<<<< HEAD
-=======
-
-    }
->>>>>>> ce19e73e
 
     }
 
@@ -347,13 +296,7 @@
     @Override
     public Map<String, String> getRequestHeaderMap() {
         if (null == requestHeaderMap) {
-<<<<<<< HEAD
             requestHeaderMap = Collections.unmodifiableMap(new RequestHeaderMap((HttpServletRequest) request));
-=======
-            requestHeaderMap =
-                Collections.unmodifiableMap(
-                    new RequestHeaderMap((HttpServletRequest) request));
->>>>>>> ce19e73e
         }
         return requestHeaderMap;
     }
@@ -364,13 +307,7 @@
     @Override
     public Map<String, String[]> getRequestHeaderValuesMap() {
         if (null == requestHeaderValuesMap) {
-<<<<<<< HEAD
             requestHeaderValuesMap = Collections.unmodifiableMap(new RequestHeaderValuesMap((HttpServletRequest) request));
-=======
-            requestHeaderValuesMap =
-                Collections.unmodifiableMap(
-                    new RequestHeaderValuesMap((HttpServletRequest) request));
->>>>>>> ce19e73e
         }
         return requestHeaderValuesMap;
     }
@@ -392,13 +329,7 @@
     @Override
     public Map<String, String> getInitParameterMap() {
         if (null == initParameterMap) {
-<<<<<<< HEAD
             initParameterMap = Collections.unmodifiableMap(new InitParameterMap(servletContext));
-=======
-            initParameterMap =
-                Collections.unmodifiableMap(
-                    new InitParameterMap(servletContext));
->>>>>>> ce19e73e
         }
         return initParameterMap;
     }
@@ -409,13 +340,7 @@
     @Override
     public Map<String, String> getRequestParameterMap() {
         if (null == requestParameterMap) {
-<<<<<<< HEAD
             requestParameterMap = Collections.unmodifiableMap(new RequestParameterMap(request));
-=======
-            requestParameterMap =
-                Collections.unmodifiableMap(
-                    new RequestParameterMap(request));
->>>>>>> ce19e73e
         }
         return requestParameterMap;
     }
@@ -426,13 +351,7 @@
     @Override
     public Map<String, String[]> getRequestParameterValuesMap() {
         if (null == requestParameterValuesMap) {
-<<<<<<< HEAD
             requestParameterValuesMap = Collections.unmodifiableMap(new RequestParameterValuesMap(request));
-=======
-            requestParameterValuesMap =
-                Collections.unmodifiableMap(
-                    new RequestParameterValuesMap(request));
->>>>>>> ce19e73e
         }
         return requestParameterValuesMap;
     }
@@ -631,13 +550,7 @@
                 if (null != additionalParams) {
                     for (Map.Entry<String, String> cur : additionalParams.entrySet()) {
                         builder.append(UrlBuilder.PARAMETER_NAME_VALUE_SEPARATOR);
-<<<<<<< HEAD
                         builder.append(cur.getKey()).append(UrlBuilder.PARAMETER_NAME_VALUE_SEPARATOR).append(cur.getValue());
-=======
-                        builder.append(cur.getKey()).
-                                append(UrlBuilder.PARAMETER_NAME_VALUE_SEPARATOR).
-                                append(cur.getValue());
->>>>>>> ce19e73e
                     }
                 }
                 url = builder.toString();
@@ -662,10 +575,6 @@
 
         return result;
     }
-<<<<<<< HEAD
-=======
-
->>>>>>> ce19e73e
 
     /**
      * @see ExternalContext#encodeWebsocketURL(String)
@@ -728,12 +637,7 @@
         doLastPhaseActions(ctx, true);
 
         if (ctx.getPartialViewContext().isPartialRequest()) {
-<<<<<<< HEAD
-            if (getSession(true) instanceof HttpSession && ctx.getResponseComplete()) {
-=======
-            if (response instanceof HttpServletResponse &&
-                ctx.getResponseComplete()) {
->>>>>>> ce19e73e
+            if (response instanceof HttpServletResponse && ctx.getResponseComplete()) {
                 throw new IllegalStateException();
             }
             PartialResponseWriter pwriter;
@@ -756,11 +660,6 @@
             throw new IllegalStateException();
         }
         ctx.responseComplete();
-<<<<<<< HEAD
-=======
-
-    }
->>>>>>> ce19e73e
 
     }
 
@@ -812,22 +711,10 @@
         }
 
         FacesContext ctx = FacesContext.getCurrentInstance();
-<<<<<<< HEAD
         if (mimeType == null && LOGGER.isLoggable(Level.WARNING) && ctx.isProjectStage(ProjectStage.Development)) {
             LOGGER.log(Level.WARNING, "jsf.externalcontext.no.mime.type.found", new Object[] { file });
         }
         return mimeType;
-=======
-        if (mimeType == null && LOGGER.isLoggable(Level.WARNING)
-            && ctx.isProjectStage(ProjectStage.Development) ) {
-            LOGGER.log(Level.WARNING,
-                       "jsf.externalcontext.no.mime.type.found",
-                       new Object[] { file });
-        }
-        return mimeType;
-
-    }
->>>>>>> ce19e73e
 
     }
 
@@ -1022,10 +909,6 @@
         ((HttpServletResponse) response).setStatus(statusCode);
     }
 
-<<<<<<< HEAD
-=======
-
->>>>>>> ce19e73e
     /**
      * @see jakarta.faces.context.ExternalContext#responseFlushBuffer()
      */
@@ -1093,11 +976,7 @@
             encodingFromContext = (String) context.getViewRoot().getAttributes().get(RIConstants.FACELETS_ENCODING_KEY);
         }
 
-<<<<<<< HEAD
         String currentResponseEncoding = null != encodingFromContext ? encodingFromContext : getResponseCharacterEncoding();
-=======
-        String currentResponseEncoding = (null != encodingFromContext) ? encodingFromContext : getResponseCharacterEncoding();
->>>>>>> ce19e73e
 
         UrlBuilder builder = new UrlBuilder(baseUrl, currentResponseEncoding);
         builder.addParameters(parameters);
@@ -1113,11 +992,7 @@
             encodingFromContext = (String) context.getViewRoot().getAttributes().get(RIConstants.FACELETS_ENCODING_KEY);
         }
 
-<<<<<<< HEAD
         String currentResponseEncoding = null != encodingFromContext ? encodingFromContext : getResponseCharacterEncoding();
-=======
-        String currentResponseEncoding = (null != encodingFromContext) ? encodingFromContext : getResponseCharacterEncoding();
->>>>>>> ce19e73e
 
         UrlBuilder builder = new UrlBuilder(baseUrl, currentResponseEncoding);
         builder.addParameters(parameters);
@@ -1140,11 +1015,7 @@
             encodingFromContext = (String) context.getViewRoot().getAttributes().get(RIConstants.FACELETS_ENCODING_KEY);
         }
 
-<<<<<<< HEAD
         String currentResponseEncoding = null != encodingFromContext ? encodingFromContext : getResponseCharacterEncoding();
-=======
-        String currentResponseEncoding = (null != encodingFromContext) ? encodingFromContext : getResponseCharacterEncoding();
->>>>>>> ce19e73e
 
         UrlBuilder builder = new UrlBuilder(url, currentResponseEncoding);
         return ((HttpServletResponse) response).encodeURL(builder.createUrl());
@@ -1182,15 +1053,8 @@
 
         // 3. Don't bother trying to push if we've already pushed this URL for this request
         @SuppressWarnings("unchecked")
-<<<<<<< HEAD
         Set<String> resourceUrls = (Set<String>) FacesContext.getCurrentInstance().getAttributes().computeIfAbsent(PUSH_RESOURCE_URLS_KEY_NAME,
                 k -> new HashSet<>());
-=======
-        Set<String> resourceUrls = (Set<String>)
-             FacesContext.getCurrentInstance()
-                         .getAttributes()
-                         .computeIfAbsent(PUSH_RESOURCE_URLS_KEY_NAME, k -> new HashSet<>());
->>>>>>> ce19e73e
 
         if (resourceUrls.contains(result)) {
             return;
@@ -1209,11 +1073,7 @@
     }
 
     private Object getPushBuilder(FacesContext context, ExternalContext extContext) {
-<<<<<<< HEAD
         jakarta.servlet.http.PushBuilder result = null;
-=======
-        javax.servlet.http.PushBuilder result = null;
->>>>>>> ce19e73e
 
         Object requestObj = extContext.getRequest();
         if (requestObj instanceof HttpServletRequest) {
@@ -1240,13 +1100,7 @@
         return result;
     }
 
-<<<<<<< HEAD
     private void doLastPhaseActions(FacesContext context, boolean outgoingResponseIsRedirect) {
-=======
-
-    private void doLastPhaseActions(FacesContext context,
-            boolean outgoingResponseIsRedirect) {
->>>>>>> ce19e73e
         Map<Object, Object> attrs = context.getAttributes();
         try {
             attrs.put(ELFlash.ACT_AS_DO_LAST_PHASE_ACTIONS, outgoingResponseIsRedirect);
