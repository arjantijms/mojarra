/*
 * Copyright (c) 1997, 2021 Oracle and/or its affiliates. All rights reserved.
 * Copyright (c) 2021 Contributors to Eclipse Foundation.
 *
 * This program and the accompanying materials are made available under the
 * terms of the Eclipse Public License v. 2.0, which is available at
 * http://www.eclipse.org/legal/epl-2.0.
 *
 * This Source Code may also be made available under the following Secondary
 * Licenses when the conditions for such availability set forth in the
 * Eclipse Public License v. 2.0 are satisfied: GNU General Public License,
 * version 2 with the GNU Classpath Exception, which is available at
 * https://www.gnu.org/software/classpath/license.html.
 *
 * SPDX-License-Identifier: EPL-2.0 OR GPL-2.0 WITH Classpath-exception-2.0
 */

// Util.java

package com.sun.faces.util;

import static com.sun.faces.RIConstants.FACES_SERVLET_MAPPINGS;
import static com.sun.faces.RIConstants.FACES_SERVLET_REGISTRATION;
import static com.sun.faces.util.MessageUtils.ILLEGAL_ATTEMPT_SETTING_APPLICATION_ARTIFACT_ID;
import static com.sun.faces.util.MessageUtils.NAMED_OBJECT_NOT_FOUND_ERROR_MESSAGE_ID;
import static com.sun.faces.util.MessageUtils.NULL_PARAMETERS_ERROR_MESSAGE_ID;
import static com.sun.faces.util.MessageUtils.NULL_VIEW_ID_ERROR_MESSAGE_ID;
import static com.sun.faces.util.MessageUtils.getExceptionMessageString;
import static java.util.Collections.emptyList;
import static java.util.logging.Level.SEVERE;

import java.beans.FeatureDescriptor;
import java.io.IOException;
import java.io.InputStream;
import java.lang.reflect.Array;
import java.lang.reflect.Field;
import java.lang.reflect.InvocationTargetException;
import java.lang.reflect.Method;
import java.net.JarURLConnection;
import java.net.MalformedURLException;
import java.net.URL;
import java.net.URLConnection;
import java.security.PrivilegedAction;
import java.util.ArrayList;
import java.util.Arrays;
import java.util.Collection;
import java.util.Collections;
import java.util.Iterator;
import java.util.LinkedHashSet;
import java.util.List;
import java.util.Locale;
import java.util.Map;
import java.util.Optional;
import java.util.Set;
import java.util.logging.Level;
import java.util.logging.Logger;
import java.util.regex.Pattern;
import java.util.stream.Stream;
import java.util.stream.StreamSupport;

import javax.naming.InitialContext;
import javax.naming.NamingException;
import javax.xml.namespace.NamespaceContext;
import javax.xml.parsers.DocumentBuilderFactory;
import javax.xml.parsers.ParserConfigurationException;
import javax.xml.parsers.SAXParserFactory;
import javax.xml.transform.TransformerFactory;
import javax.xml.validation.SchemaFactory;
import javax.xml.xpath.XPath;
import javax.xml.xpath.XPathExpressionException;
import javax.xml.xpath.XPathFactory;

import com.sun.faces.RIConstants;
import com.sun.faces.application.ApplicationAssociate;
import com.sun.faces.config.WebConfiguration;
<<<<<<< HEAD
import com.sun.faces.config.manager.FacesSchema;
=======
import com.sun.faces.facelets.component.UIRepeat;
>>>>>>> 10b2739f
import com.sun.faces.io.FastStringWriter;

import jakarta.el.ELResolver;
import jakarta.el.ValueExpression;
import jakarta.enterprise.inject.spi.BeanManager;
import jakarta.enterprise.inject.spi.CDI;
import jakarta.faces.FacesException;
import jakarta.faces.application.Application;
import jakarta.faces.application.ProjectStage;
import jakarta.faces.application.StateManager;
import jakarta.faces.application.ViewHandler;
import jakarta.faces.component.Doctype;
import jakarta.faces.component.NamingContainer;
import jakarta.faces.component.UIComponent;
import jakarta.faces.component.UIData;
import jakarta.faces.component.UINamingContainer;
import jakarta.faces.component.UIViewRoot;
import jakarta.faces.context.ExternalContext;
import jakarta.faces.context.FacesContext;
import jakarta.faces.convert.Converter;
import jakarta.faces.event.AbortProcessingException;
import jakarta.faces.render.ResponseStateManager;
import jakarta.faces.webapp.FacesServlet;
import jakarta.servlet.ServletContext;
import jakarta.servlet.ServletRegistration;
import jakarta.servlet.http.HttpServletMapping;
import jakarta.servlet.http.HttpServletRequest;
import jakarta.servlet.http.MappingMatch;

/**
 * <B>Util</B> is a class ...
 * 
 * <B>Lifetime And Scope</B>
 *
 */
public class Util {

    // Log instance for this class
    private static final Logger LOGGER = FacesLogger.APPLICATION.getLogger();

    // README - make sure to add the message identifier constant
    // (ex: Util.CONVERSION_ERROR_MESSAGE_ID) and the number of substitution
    // parameters to test/com/sun/faces/util/TestUtil_messages (see comment there).

    /**
     * Flag that, when true, enables special behavior in Mojarra to enable unit testing.
     */
    private static boolean unitTestModeEnabled = false;

    /**
     * RegEx patterns
     */
    private static final String PATTERN_CACHE_KEY = RIConstants.FACES_PREFIX + "patternCache";

    private static final String CLIENT_ID_NESTED_IN_ITERATOR_PATTERN = "CLIENT_ID_NESTED_IN_ITERATOR_PATTERN";

    private static final String FACES_SERVLET_CLASS = FacesServlet.class.getName();

    private Util() {
        throw new IllegalStateException();
    }

    private static Map<String, Pattern> getPatternCache(Map<String, Object> appMap) {
        @SuppressWarnings("unchecked")
        Map<String, Pattern> result = (Map<String, Pattern>) appMap.get(PATTERN_CACHE_KEY);
        if (result == null) {
            result = new LRUMap<>(15);
            appMap.put(PATTERN_CACHE_KEY, result);
        }

        return result;
    }

    private static Map<String, Pattern> getPatternCache(ServletContext sc) {
        @SuppressWarnings("unchecked")
        Map<String, Pattern> result = (Map<String, Pattern>) sc.getAttribute(PATTERN_CACHE_KEY);
        if (result == null) {
            result = new LRUMap<>(15);
            sc.setAttribute(PATTERN_CACHE_KEY, result);
        }

        return result;
    }

    private static Collection<String> getFacesServletMappings(ServletContext servletContext) {
        // check servlet context during initialization to avoid ConfigureListener to call the servlet registration
        @SuppressWarnings("unchecked")
        Collection<String> mappings = (Collection<String>) servletContext.getAttribute(FACES_SERVLET_MAPPINGS);
        if (mappings != null) {
            return mappings;
        }

        ServletRegistration facesRegistration = getExistingFacesServletRegistration(servletContext);

        if (facesRegistration != null) {
            return facesRegistration.getMappings();
        }

        return emptyList();
    }

    private static ServletRegistration getExistingFacesServletRegistration(ServletContext servletContext) {
        Map<String, ? extends ServletRegistration> existing = servletContext.getServletRegistrations();
        for (ServletRegistration registration : existing.values()) {
            if (FACES_SERVLET_CLASS.equals(registration.getClassName())) {
                return registration;
            }
        }

        return null;
    }

    public static Optional<ServletRegistration> getFacesServletRegistration(FacesContext context) {
        Object unKnownContext = context.getExternalContext().getContext();
        if (unKnownContext instanceof ServletContext) {
            return Optional.of((ServletRegistration) ((ServletContext) unKnownContext).getAttribute(FACES_SERVLET_REGISTRATION));
        }

        return Optional.empty();
    }

    /**
     * <p>
     * Convenience method for determining if the request associated with the specified <code>FacesContext</code> is a
     * PortletRequest submitted by the JSR-301 bridge.
     * </p>
     *
     * @param context the <code>FacesContext</code> associated with the request.
     */
    public static boolean isPortletRequest(FacesContext context) {
        return context.getExternalContext().getRequestMap().get("javax.portlet.faces.phase") != null;
    }

    public static String generateCreatedBy(FacesContext facesContext) {
        String applicationContextPath = "unitTest";
        try {
            applicationContextPath = facesContext.getExternalContext().getApplicationContextPath();
        } catch (Throwable e) {
            // ignore
        }

        return applicationContextPath + " " + Thread.currentThread().toString() + " " + System.currentTimeMillis();

    }

    /**
     * <p>
     * Factory method for creating the various Faces listener instances that may be referenced by <code>type</code> or
     * <code>binding</code>.
     * </p>
     * <p>
     * If <code>binding</code> is not <code>null</code> and the evaluation result is not <code>null</code> return that
     * instance. Otherwise try to instantiate an instances based on <code>type</code>.
     * </p>
     *
     * @param type the <code>Listener</code> type
     * @param binding a <code>ValueExpression</code> which resolves to a <code>Listener</code> instance
     * @return a <code>Listener</code> instance based off the provided <code>type</code> and <code>binding</code>
     */
    public static Object getListenerInstance(ValueExpression type, ValueExpression binding) {
        FacesContext faces = FacesContext.getCurrentInstance();
        Object instance = null;
        if (faces == null) {
            return null;
        }
        
        if (binding != null) {
            instance = binding.getValue(faces.getELContext());
        }
        if (instance == null && type != null) {
            try {
                instance = ReflectionUtils.newInstance((String) type.getValue(faces.getELContext()));
            } catch (InstantiationException | IllegalAccessException e) {
                throw new AbortProcessingException(e.getMessage(), e);
            }

            if (binding != null) {
                binding.setValue(faces.getELContext(), instance);
            }
        }

        return instance;
    }

    public static void setUnitTestModeEnabled(boolean enabled) {
        unitTestModeEnabled = enabled;
    }

    public static boolean isUnitTestModeEnabled() {
        return unitTestModeEnabled;
    }

    public static TransformerFactory createTransformerFactory() {
        ClassLoader cl = Thread.currentThread().getContextClassLoader();
        TransformerFactory factory;
        try {
            Thread.currentThread().setContextClassLoader(Util.class.getClassLoader());
            factory = TransformerFactory.newInstance();
        } finally {
            Thread.currentThread().setContextClassLoader(cl);
        }
        return factory;
    }

    public static SAXParserFactory createSAXParserFactory() {
        ClassLoader cl = Thread.currentThread().getContextClassLoader();
        SAXParserFactory factory;
        try {
            Thread.currentThread().setContextClassLoader(Util.class.getClassLoader());
            factory = SAXParserFactory.newInstance();
        } finally {
            Thread.currentThread().setContextClassLoader(cl);
        }
        return factory;
    }

    public static DocumentBuilderFactory createDocumentBuilderFactory() {
        ClassLoader cl = Thread.currentThread().getContextClassLoader();
        DocumentBuilderFactory factory;
        try {
            Thread.currentThread().setContextClassLoader(Util.class.getClassLoader());
            factory = DocumentBuilderFactory.newInstance();
        } finally {
            Thread.currentThread().setContextClassLoader(cl);
        }
        return factory;
    }

    public static SchemaFactory createSchemaFactory(String uri) {
        ClassLoader cl = Thread.currentThread().getContextClassLoader();
        SchemaFactory factory;
        try {
            Thread.currentThread().setContextClassLoader(Util.class.getClassLoader());
            factory = SchemaFactory.newInstance(uri);
        } finally {
            Thread.currentThread().setContextClassLoader(cl);
        }
        return factory;
    }

    public static Class loadClass(String name, Object fallbackClass) throws ClassNotFoundException {
        ClassLoader loader = Util.getCurrentLoader(fallbackClass);

        String[] primitiveNames = { "byte", "short", "int", "long", "float", "double", "boolean", "char" };
        Class<?>[] primitiveClasses = { byte.class, short.class, int.class, long.class, float.class, double.class, boolean.class, char.class };

        for (int i = 0; i < primitiveNames.length; i++) {
            if (primitiveNames[i].equals(name)) {
                return primitiveClasses[i];
            }
        }

        return Class.forName(name, true, loader);
    }

    public static Class<?> loadClass2(String name, Object fallbackClass) {
        try {
            ClassLoader loader = Thread.currentThread().getContextClassLoader();
            if (loader == null) {
                loader = fallbackClass.getClass().getClassLoader();
            }

            return Class.forName(name, true, loader);
        } catch (ClassNotFoundException e) {
            throw new IllegalStateException(e.getMessage(), e);
        }
    }

    @SuppressWarnings("unchecked")
    public static <T> T newInstance(Class<?> clazz) {
        try {
            return (T) clazz.newInstance();
        } catch (InstantiationException | IllegalAccessException e) {
            throw new IllegalStateException(e.getMessage(), e);
        }
    }

    public static ClassLoader getCurrentLoader(Object fallbackClass) {
        ClassLoader loader = getContextClassLoader();
        if (loader == null) {
            loader = fallbackClass.getClass().getClassLoader();
        }
        return loader;
    }

    private static ClassLoader getContextClassLoader() {
        if (System.getSecurityManager() == null) {
            return Thread.currentThread().getContextClassLoader();
        } else {
            return (ClassLoader) java.security.AccessController.doPrivileged((PrivilegedAction) () -> Thread.currentThread().getContextClassLoader());
        }
    }

    /**
     * <p>
     * Identify and return the class loader that is associated with the calling web application.
     * </p>
     *
     * @throws FacesException if the web application class loader cannot be identified
     */
    public static ClassLoader getContextClassLoader2() throws FacesException {
        // J2EE 1.3 (and later) containers are required to make the
        // web application class loader visible through the context
        // class loader of the current thread.
        ClassLoader classLoader = Thread.currentThread().getContextClassLoader();
        if (classLoader == null) {
            throw new FacesException("getContextClassLoader");
        }

        return classLoader;
    }

    public static String removeAllButLastSlashPathSegment(String input) {
        // Trim the leading lastSlash, if any.
        if (input.charAt(0) == '/') {
            input = input.substring(1);
        }
        int len = input.length();
        // Trim the trailing lastSlash, if any.
        if (input.charAt(len - 1) == '/') {
            input = input.substring(0, len - 1);
        }

        // Trim any path segments that remain, leaving only the
        // last path segment.
        int slash = input.lastIndexOf("/");

        // Do we have a "/"?
        if (-1 != slash) {
            input = input.substring(slash + 1);
        }

        return input;
    }

    public static String removeAllButNextToLastSlashPathSegment(String input) {
        // Trim the leading lastSlash, if any.
        if (input.charAt(0) == '/') {
            input = input.substring(1);
        }
        int len = input.length();
        // Trim the trailing lastSlash, if any.
        if (input.charAt(len - 1) == '/') {
            input = input.substring(0, len - 1);
        }

        // Trim any path segments that remain, leaving only the
        // last path segment.
        int lastSlash = input.lastIndexOf("/");

        // Do we have a "/"?
        if (-1 != lastSlash) {

            int startOrPreviousSlash = input.lastIndexOf("/", lastSlash - 1);
            startOrPreviousSlash = -1 == startOrPreviousSlash ? 0 : startOrPreviousSlash;

            input = input.substring(startOrPreviousSlash, lastSlash);
        }

        return input;
    }

    public static String removeLastPathSegment(String input) {
        int slash = input.lastIndexOf("/");

        // Do we have a "/"?
        if (-1 != slash) {
            input = input.substring(0, slash);
        }

        return input;
    }

    public static void notNegative(String varname, long number) {
        if (number < 0) {
            throw new IllegalArgumentException("\"" + varname + "\" is negative");
        }
    }

    public static void notNull(String varname, Object var) {
        if (var == null) {
            throw new NullPointerException(getExceptionMessageString(NULL_PARAMETERS_ERROR_MESSAGE_ID, varname));
        }
    }

    public static void notNullViewId(String viewId) {
        if (viewId == null) {
            throw new IllegalArgumentException(getExceptionMessageString(NULL_VIEW_ID_ERROR_MESSAGE_ID));
        }
    }

    public static void notNullNamedObject(Object object, String objectId, String logMsg) {
        if (object == null) {
            Object[] params = { objectId };
            if (LOGGER.isLoggable(SEVERE)) {
                LOGGER.log(SEVERE, logMsg, params);
            }

            throw new FacesException(getExceptionMessageString(NAMED_OBJECT_NOT_FOUND_ERROR_MESSAGE_ID, params));
        }
    }

    public static void canSetAppArtifact(ApplicationAssociate applicationAssociate, String artifactName) {
        if (applicationAssociate.hasRequestBeenServiced()) {
            throw new IllegalStateException(getExceptionMessageString(ILLEGAL_ATTEMPT_SETTING_APPLICATION_ARTIFACT_ID, artifactName));
        }
    }

    public static void notNullAttribute(String attributeName, Object attribute) {
        if (attribute == null) {
            throw new FacesException("The \"" + attributeName + "\" attribute is required");
        }
    }

    public static ValueExpression getValueExpressionNullSafe(UIComponent component, String name) {
        ValueExpression valueExpression = component.getValueExpression(name);

        notNullAttribute(name, valueExpression);

        return valueExpression;
    }

    /**
     * Returns true if the given string is null or is empty.
     *
     * @param string The string to be checked on emptiness.
     * @return True if the given string is null or is empty.
     */
    public static boolean isEmpty(String string) {
        return string == null || string.isEmpty();
    }

    /**
     * Returns <code>true</code> if the given array is null or is empty.
     *
     * @param array The array to be checked on emptiness.
     * @return <code>true</code> if the given array is null or is empty.
     */
    public static boolean isEmpty(Object[] array) {
        return array == null || array.length == 0;
    }

    /**
     * Returns <code>true</code> if the given collection is null or is empty.
     *
     * @param collection The collection to be checked on emptiness.
     * @return <code>true</code> if the given collection is null or is empty.
     */
    public static boolean isEmpty(Collection<?> collection) {
        return collection == null || collection.isEmpty();
    }

    /**
     * Returns <code>true</code> if the given value is null or is empty. Types of String, Collection, Map, Optional and
     * Array are recognized. If none is recognized, then examine the emptiness of the toString() representation instead.
     *
     * @param value The value to be checked on emptiness.
     * @return <code>true</code> if the given value is null or is empty.
     */
    public static boolean isEmpty(Object value) {
        if (value == null) {
            return true;
        } else if (value instanceof String) {
            return ((String) value).isEmpty();
        } else if (value instanceof Collection<?>) {
            return ((Collection<?>) value).isEmpty();
        } else if (value instanceof Map<?, ?>) {
            return ((Map<?, ?>) value).isEmpty();
        } else if (value instanceof Optional<?>) {
            return !((Optional<?>) value).isPresent();
        } else if (value.getClass().isArray()) {
            return Array.getLength(value) == 0;
        } else {
            return value.toString() == null || value.toString().isEmpty();
        }
    }

    /**
     * Returns true if all values are empty, false if at least one value is not empty.
     *
     * @param values the values to be checked on emptiness
     * @return True if all values are empty, false otherwise
     */
    public static boolean isAllEmpty(Object... values) {
        for (Object value : values) {
            if (!isEmpty(value)) {
                return false;
            }
        }

        return true;
    }

    /**
     * Returns <code>true</code> if at least one value is empty.
     *
     * @param values the values to be checked on emptiness
     * @return <code>true</code> if any value is empty and <code>false</code> if no values are empty
     */
    public static boolean isAnyEmpty(Object... values) {
        for (Object value : values) {
            if (isEmpty(value)) {
                return true;
            }
        }

        return false;
    }

    public static boolean isAllNull(Object... values) {
        for (Object value : values) {
            if (value != null) {
                return false;
            }
        }

        return true;
    }

    public static boolean isAnyNull(Object... values) {
        for (Object value : values) {
            if (value == null) {
                return true;
            }
        }

        return false;
    }

    /**
     * Returns <code>true</code> if the given object equals one of the given objects.
     *
     * @param <T> The generic object type.
     * @param object The object to be checked if it equals one of the given objects.
     * @param objects The argument list of objects to be tested for equality.
     * @return <code>true</code> if the given object equals one of the given objects.
     */
    @SafeVarargs
    public static <T> boolean isOneOf(T object, T... objects) {
        for (Object other : objects) {
            if (object == null ? other == null : object.equals(other)) {
                return true;
            }
        }

        return false;
    }

    /**
     * Returns the first non-<code>null</code> object of the argument list, or <code>null</code> if there is no such
     * element.
     *
     * @param <T> The generic object type.
     * @param objects The argument list of objects to be tested for non-<code>null</code>.
     * @return The first non-<code>null</code> object of the argument list, or <code>null</code> if there is no such
     * element.
     */
    @SafeVarargs
    public static <T> T coalesce(T... objects) {
        for (T object : objects) {
            if (object != null) {
                return object;
            }
        }

        return null;
    }

    public static <T> List<T> reverse(List<T> list) {
        int length = list.size();
        List<T> result = new ArrayList<>(length);

        for (int i = length - 1; i >= 0; i--) {
            result.add(list.get(i));
        }

        return result;
    }

    /**
     * Returns <code>true</code> if the given string starts with one of the given prefixes.
     *
     * @param string The object to be checked if it starts with one of the given prefixes.
     * @param prefixes The argument list of prefixes to be checked
     *
     * @return <code>true</code> if the given string starts with one of the given prefixes.
     */
    public static boolean startsWithOneOf(String string, String... prefixes) {
        if (prefixes == null) {
            return false;
        }

        for (String prefix : prefixes) {
            if (string.startsWith(prefix)) {
                return true;
            }
        }

        return false;
    }

    /**
     * @param context the <code>FacesContext</code> for the current request
     * @return the Locale from the UIViewRoot, the the value of Locale.getDefault()
     */
    public static Locale getLocaleFromContextOrSystem(FacesContext context) {
        Locale result, temp = Locale.getDefault();
        UIViewRoot root;
        result = temp;
        if (null != context && null != (root = context.getViewRoot()) && null == (result = root.getLocale())) {
            result = temp;
        }
        return result;
    }

    public static Converter getConverterForClass(Class converterClass, FacesContext context) {
        if (converterClass == null) {
            return null;
        }
        try {
            Application application = context.getApplication();
            return application.createConverter(converterClass);
        } catch (Exception e) {
            return null;
        }
    }

    public static Converter getConverterForIdentifer(String converterId, FacesContext context) {
        if (converterId == null) {
            return null;
        }
        try {
            Application application = context.getApplication();
            return application.createConverter(converterId);
        } catch (Exception e) {
            return null;
        }
    }

    public static StateManager getStateManager(FacesContext context) throws FacesException {
        return context.getApplication().getStateManager();
    }

    public static Class getTypeFromString(String type) throws ClassNotFoundException {
        Class result;
        switch (type) {
        case "byte":
            result = Byte.TYPE;
            break;
        case "short":
            result = Short.TYPE;
            break;
        case "int":
            result = Integer.TYPE;
            break;
        case "long":
            result = Long.TYPE;
            break;
        case "float":
            result = Float.TYPE;
            break;
        case "double":
            result = Double.TYPE;
            break;
        case "boolean":
            result = Boolean.TYPE;
            break;
        case "char":
            result = Character.TYPE;
            break;
        case "void":
            result = Void.TYPE;
            break;
        default:
            if (type.indexOf('.') == -1) {
                type = "java.lang." + type;
            }
            result = Util.loadClass(type, Void.TYPE);
            break;
        }

        return result;
    }

    public static ViewHandler getViewHandler(FacesContext context) throws FacesException {
        // Get Application instance
        Application application = context.getApplication();
        assert application != null;

        // Get the ViewHandler
        ViewHandler viewHandler = application.getViewHandler();
        assert viewHandler != null;

        return viewHandler;
    }

    public static boolean componentIsDisabled(UIComponent component) {
        return Boolean.valueOf(String.valueOf(component.getAttributes().get("disabled")));
    }

    public static boolean componentIsDisabledOrReadonly(UIComponent component) {
        return Boolean.valueOf(String.valueOf(component.getAttributes().get("disabled")))
                || Boolean.valueOf(String.valueOf(component.getAttributes().get("readonly")));
    }

    // W3C XML specification refers to IETF RFC 1766 for language code
    // structure, therefore the value for the xml:lang attribute should
    // be in the form of language or language-country or
    // language-country-variant.

    public static Locale getLocaleFromString(String localeStr) throws IllegalArgumentException {
        // length must be at least 2.
        if (null == localeStr || localeStr.length() < 2) {
            throw new IllegalArgumentException("Illegal locale String: " + localeStr);
        }
        Locale result = null;

        try {
            Method method = Locale.class.getMethod("forLanguageTag", String.class);
            if (method != null) {
                result = (Locale) method.invoke(null, localeStr);
            }
        } catch (NoSuchMethodException | SecurityException | IllegalAccessException | IllegalArgumentException | InvocationTargetException throwable) {
            // if we are NOT running JavaSE 7 we end up here and we will
            // default to the previous way of determining the Locale below.
        }

        if (result == null || result.getLanguage().equals("")) {
            String lang = null;
            String country = null;
            String variant = null;
            char[] seps = { '-', '_' };
            int inputLength = localeStr.length();
            int i = 0;
            int j = 0;

            // to have a language, the length must be >= 2
            if (inputLength >= 2 && (i = indexOfSet(localeStr, seps, 0)) == -1) {
                // we have only Language, no country or variant
                if (2 != localeStr.length()) {
                    throw new IllegalArgumentException("Illegal locale String: " + localeStr);
                }
                lang = localeStr.toLowerCase();
            }

            // we have a separator, it must be either '-' or '_'
            if (i != -1) {
                lang = localeStr.substring(0, i);
                // look for the country sep.
                // to have a country, the length must be >= 5
                if (inputLength >= 5 && (j = indexOfSet(localeStr, seps, i + 1)) == -1) {
                    // no further separators, length must be 5
                    if (inputLength != 5) {
                        throw new IllegalArgumentException("Illegal locale String: " + localeStr);
                    }
                    country = localeStr.substring(i + 1);
                }
                if (j != -1) {
                    country = localeStr.substring(i + 1, j);
                    // if we have enough separators for language, locale,
                    // and variant, the length must be >= 8.
                    if (inputLength >= 8) {
                        variant = localeStr.substring(j + 1);
                    } else {
                        throw new IllegalArgumentException("Illegal locale String: " + localeStr);
                    }
                }
            }
            if (variant != null && country != null && lang != null) {
                result = new Locale(lang, country, variant);
            } else if (lang != null && country != null) {
                result = new Locale(lang, country);
            } else if (lang != null) {
                result = new Locale(lang, "");
            }
        }

        return result;
    }

    /**
     * @param str local string
     * @param set the substring
     * @param fromIndex starting index
     * @return starting at <code>fromIndex</code>, the index of the first occurrence of any substring from <code>set</code>
     * in <code>toSearch</code>, or -1 if no such match is found
     */
    public static int indexOfSet(String str, char[] set, int fromIndex) {
        int result = -1;
        for (int i = fromIndex, len = str.length(); i < len; i++) {
            for (int j = 0, innerLen = set.length; j < innerLen; j++) {
                if (str.charAt(i) == set[j]) {
                    result = i;
                    break;
                }
            }
            if (-1 != result) {
                break;
            }
        }
        return result;
    }

    /**
     * <p>
     * Leverage the Throwable.getStackTrace() method to produce a String version of the stack trace, with a "\n" before each
     * line.
     * </p>
     *
     * @param e the Throwable to obtain the stacktrace from
     *
     * @return the String representation ofthe stack trace obtained by calling getStackTrace() on the passed in exception.
     * If null is passed in, we return the empty String.
     */
    public static String getStackTraceString(Throwable e) {
        if (null == e) {
            return "";
        }

        StackTraceElement[] stacks = e.getStackTrace();
        StringBuffer sb = new StringBuffer();
        for (StackTraceElement stack : stacks) {
            sb.append(stack.toString()).append('\n');
        }
        return sb.toString();
    }

    /**
     * <p>
     * PRECONDITION: argument <code>response</code> is non-null and has a method called <code>getContentType</code> that
     * takes no arguments and returns a String, with no side-effects.
     * </p>
     *
     * <p>
     * This method allows us to get the contentType in both the servlet and portlet cases, without introducing a
     * compile-time dependency on the portlet api.
     * </p>
     *
     * @param response the current response
     * @return the content type of the response
     */
    public static String getContentTypeFromResponse(Object response) {
        String result = null;
        if (null != response) {

            try {
                Method method = ReflectionUtils.lookupMethod(response.getClass(), "getContentType", RIConstants.EMPTY_CLASS_ARGS);
                if (null != method) {
                    Object obj = method.invoke(response, RIConstants.EMPTY_METH_ARGS);
                    if (null != obj) {
                        result = obj.toString();
                    }
                }
            } catch (IllegalAccessException | IllegalArgumentException | InvocationTargetException e) {
                throw new FacesException(e);
            }
        }
        return result;
    }

    public static FeatureDescriptor getFeatureDescriptor(String name, String displayName, String desc, boolean expert, boolean hidden, boolean preferred,
            Object type, Boolean designTime) {

        FeatureDescriptor fd = new FeatureDescriptor();
        fd.setName(name);
        fd.setDisplayName(displayName);
        fd.setShortDescription(desc);
        fd.setExpert(expert);
        fd.setHidden(hidden);
        fd.setPreferred(preferred);
        fd.setValue(ELResolver.TYPE, type);
        fd.setValue(ELResolver.RESOLVABLE_AT_DESIGN_TIME, designTime);
        return fd;
    }

    /**
     * <p>
     * A slightly more efficient version of <code>String.split()</code> which caches the <code>Pattern</code>s in an LRUMap
     * instead of creating a new <code>Pattern</code> on each invocation.
     * </p>
     *
     * @param appMap the Application Map
     * @param toSplit the string to split
     * @param regex the regex used for splitting
     * @return the result of <code>Pattern.spit(String, int)</code>
     */
    public synchronized static String[] split(Map<String, Object> appMap, String toSplit, String regex) {
        return split(appMap, toSplit, regex, 0);
    }
    
    /**
     * <p>A slightly more efficient version of 
     * <code>String.split()</code> which caches
     * the <code>Pattern</code>s in an LRUMap instead of
     * creating a new <code>Pattern</code> on each
     * invocation. Limited by splitLimit.</p>
     * @param appMap the Application Map
     * @param toSplit the string to split
     * @param regex the regex used for splitting
     * @param splitLimit split result threshold
     * @return the result of <code>Pattern.spit(String, int)</code>
     */
    public synchronized static String[] split(Map<String, Object> appMap, String toSplit, String regex, int splitLimit) {
        Map<String, Pattern> patternCache = getPatternCache(appMap);
        Pattern pattern = patternCache.get(regex);
        if (pattern == null) {
            pattern = Pattern.compile(regex);
            patternCache.put(regex, pattern);
        }
        return pattern.split(toSplit, splitLimit);
    }

    public synchronized static String[] split(ServletContext sc, String toSplit, String regex) {
        Map<String, Pattern> patternCache = getPatternCache(sc);
        Pattern pattern = patternCache.get(regex);
        if (pattern == null) {
            pattern = Pattern.compile(regex);
            patternCache.put(regex, pattern);
        }
        return pattern.split(toSplit, 0);
    }

    /**
     * <p>
     * Returns the URL pattern of the {@link jakarta.faces.webapp.FacesServlet} that is executing the current request. If
     * there are multiple URL patterns, the value returned by <code>HttpServletRequest.getServletPath()</code> and
     * <code>HttpServletRequest.getPathInfo()</code> is used to determine which mapping to return.
     * </p>
     * If no mapping can be determined, it most likely means that this particular request wasn't dispatched through the
     * {@link jakarta.faces.webapp.FacesServlet}.
     * <p>
     *
     * @param context the {@link FacesContext} of the current request
     *
     * @return the URL pattern of the {@link jakarta.faces.webapp.FacesServlet} or <code>null</code> if no mapping can be
     * determined
     *
     * @throws NullPointerException if <code>context</code> is null
     */
    public static HttpServletMapping getFacesMapping(FacesContext context) {
       notNull("context", context);

       return ((HttpServletRequest) context.getExternalContext().getRequest()).getHttpServletMapping();
    }

    /**
     * Checks if the FacesServlet is exact mapped to the given resource.
     * <p>
     * Not to be confused with <code>isExactMapped(String)</code>, which checks if a string representing a mapping, not a
     * resource, is an exact mapping.
     *
     * @param viewId the view id to test
     * @return true if the FacesServlet is exact mapped to the given viewId, false otherwise
     */
    public static boolean isViewIdExactMappedToFacesServlet(String viewId) {
        return isResourceExactMappedToFacesServlet(FacesContext.getCurrentInstance().getExternalContext(), viewId);
    }

    /**
     * Checks if the FacesServlet is exact mapped to the given resource.
     * <p>
     * Not to be confused with <code>isExactMapped(String)</code>, which checks if a string representing a mapping, not a
     * resource, is an exact mapping.
     *
     * @param externalContext the external context for this request
     * @param resource the resource to test
     * @return true if the FacesServlet is exact mapped to the given resource, false otherwise
     */
    public static boolean isResourceExactMappedToFacesServlet(ExternalContext externalContext, String resource) {
        Object context = externalContext.getContext();
        if (context instanceof ServletContext) {
            return getFacesServletMappings((ServletContext) context).contains(resource);
        }

        return false;
    }

    public static HttpServletMapping getFirstWildCardMappingToFacesServlet(ExternalContext externalContext) {
        // If needed, cache this after initialization of Faces
        Object context = externalContext.getContext();
        if (context instanceof ServletContext) {
            return getFacesServletMappings((ServletContext) context).stream()
                    .filter(mapping -> mapping.contains("*"))
                    .map(mapping -> new HttpServletMapping() {

                        @Override
                        public String getServletName() {
                            return "";
                        }

                        @Override
                        public String getPattern() {
                            return mapping;
                        }

                        @Override
                        public String getMatchValue() {
                            return null;
                        }

                        @Override
                        public MappingMatch getMappingMatch() {
                            return isPrefixMapped(mapping)? MappingMatch.PATH : MappingMatch.EXTENSION;
                        }
                    })
                    .findFirst()
                    .orElse(null);
        }

        return null;
    }

    /**
     * <p>
     * Returns true if the provided <code>url-mapping</code> is a prefix path mapping (starts with <code>/</code>).
     * </p>
     *
     * @param mapping a <code>url-pattern</code>
     * @return true if the mapping starts with <code>/</code>
     */
    public static boolean isPrefixMapped(String mapping) {
        return mapping.charAt(0) == '/';
    }

    public static boolean isSpecialAttributeName(String name) {
        boolean isSpecialAttributeName = name.equals("action") || name.equals("actionListener") || name.equals("validator")
                || name.equals("valueChangeListener");
        return isSpecialAttributeName;
    }

    /**
     * @param ctx the {@link FacesContext} for the current request
     * @param viewToRender the {@link UIViewRoot} to check
     * @return <code>true</code> if the {@link FacesContext} attributes map contains a reference to the {@link UIViewRoot}'s
     * view ID
     */
    public static boolean isViewPopulated(FacesContext ctx, UIViewRoot viewToRender) {

        return ctx.getAttributes().containsKey(viewToRender);

    }

    /**
     * <p>
     * Flag the specified {@link UIViewRoot} as populated.
     * </p>
     *
     * @param ctx the {@link FacesContext} for the current request
     * @param viewToRender the {@link UIViewRoot} to mark as populated
     */
    public static void setViewPopulated(FacesContext ctx, UIViewRoot viewToRender) {

        ctx.getAttributes().put(viewToRender, Boolean.TRUE);

    }

    /**
     * Utility method to validate ID uniqueness for the tree represented by <code>component</code>.
     */
    public static void checkIdUniqueness(FacesContext context, UIComponent component, Set<String> componentIds) {

        boolean uniquenessCheckDisabled = false;

        if (context.isProjectStage(ProjectStage.Production)) {
            WebConfiguration config = WebConfiguration.getInstance(context.getExternalContext());
            uniquenessCheckDisabled = config.isOptionEnabled(WebConfiguration.BooleanWebContextInitParameter.DisableIdUniquenessCheck);
        }

        if (!uniquenessCheckDisabled) {

            // deal with children/facets that are marked transient.
            for (Iterator<UIComponent> kids = component.getFacetsAndChildren(); kids.hasNext();) {

                UIComponent kid = kids.next();
                // check for id uniqueness
                String id = kid.getClientId(context);
                if (componentIds.add(id)) {
                    checkIdUniqueness(context, kid, componentIds);
                } else {
                    if (LOGGER.isLoggable(Level.SEVERE)) {
                        LOGGER.log(Level.SEVERE, "faces.duplicate_component_id_error", id);

                        FastStringWriter writer = new FastStringWriter(128);
                        DebugUtil.simplePrintTree(context.getViewRoot(), id, writer);
                        LOGGER.severe(writer.toString());
                    }

                    String message = MessageUtils.getExceptionMessageString(MessageUtils.DUPLICATE_COMPONENT_ID_ERROR_ID, id);
                    throw new IllegalStateException(message);
                }
            }
        }
    }

    static public boolean classHasAnnotations(Class<?> clazz) {
        if (clazz != null) {
            while (clazz != Object.class) {
                Field[] fields = clazz.getDeclaredFields();
                if (fields != null) {
                    for (Field field : fields) {
                        if (field.getAnnotations().length > 0) {
                            return true;
                        }
                    }
                }

                Method[] methods = clazz.getDeclaredMethods();
                if (methods != null) {
                    for (Method method : methods) {
                        if (method.getDeclaredAnnotations().length > 0) {
                            return true;
                        }
                    }
                }

                clazz = clazz.getSuperclass();
            }
        }

        return false;
    }

    /**
     * If view root is instance of naming container, return its container client id, suffixed with separator character.
     *
     * @param context Involved faces context.
     * @return The naming container prefix, or an empty string if the view root is not an instance of naming container.
     */
    public static String getNamingContainerPrefix(FacesContext context) {
        UIViewRoot viewRoot = context.getViewRoot();

        if (viewRoot == null) {
            Application application = context.getApplication();
            viewRoot = (UIViewRoot) application.createComponent(UIViewRoot.COMPONENT_TYPE);
        }

        if (viewRoot instanceof NamingContainer) {
            return viewRoot.getContainerClientId(context) + UINamingContainer.getSeparatorChar(context);
        } else {
            return "";
        }
    }

    public static String getViewStateId(FacesContext context) {
        String result = null;
        final String viewStateCounterKey = "com.sun.faces.util.ViewStateCounterKey";
        Map<Object, Object> contextAttrs = context.getAttributes();
        Integer counter = (Integer) contextAttrs.get(viewStateCounterKey);
        if (null == counter) {
            counter = Integer.valueOf(0);
        }

        char sep = UINamingContainer.getSeparatorChar(context);
        UIViewRoot root = context.getViewRoot();
        result = root.getContainerClientId(context) + sep + ResponseStateManager.VIEW_STATE_PARAM + sep + +counter;
        contextAttrs.put(viewStateCounterKey, ++counter);

        return result;
    }

    public static String getClientWindowId(FacesContext context) {
        String result = null;
        final String clientWindowIdCounterKey = "com.sun.faces.util.ClientWindowCounterKey";
        Map<Object, Object> contextAttrs = context.getAttributes();
        Integer counter = (Integer) contextAttrs.get(clientWindowIdCounterKey);
        if (null == counter) {
            counter = Integer.valueOf(0);
        }

        char sep = UINamingContainer.getSeparatorChar(context);
        result = context.getViewRoot().getContainerClientId(context) + sep + ResponseStateManager.CLIENT_WINDOW_PARAM + sep + counter;
        contextAttrs.put(clientWindowIdCounterKey, ++counter);

        return result;
    }

    private static final String FACES_CONTEXT_ATTRIBUTES_DOCTYPE_KEY = Util.class.getName() + "_FACES_CONTEXT_ATTRS_DOCTYPE_KEY";

    public static void saveDOCTYPEToFacesContextAttributes(Doctype doctype) {
        FacesContext context = FacesContext.getCurrentInstance();
        if (null == context) {
            return;
        }
        Map<Object, Object> attrs = context.getAttributes();
        attrs.put(FACES_CONTEXT_ATTRIBUTES_DOCTYPE_KEY, doctype);
    }

    public static Doctype getDOCTYPEFromFacesContextAttributes(FacesContext context) {
        if (null == context) {
            return null;
        }
        Map<Object, Object> attrs = context.getAttributes();
        return (Doctype) attrs.get(FACES_CONTEXT_ATTRIBUTES_DOCTYPE_KEY);
    }

    private static final String FACES_CONTEXT_ATTRIBUTES_XMLDECL_KEY = Util.class.getName() + "_FACES_CONTEXT_ATTRS_XMLDECL_KEY";

    public static void saveXMLDECLToFacesContextAttributes(String XMLDECL) {
        FacesContext context = FacesContext.getCurrentInstance();
        if (null == context) {
            return;
        }
        Map<Object, Object> attrs = context.getAttributes();
        attrs.put(FACES_CONTEXT_ATTRIBUTES_XMLDECL_KEY, XMLDECL);

    }

    public static String getXMLDECLFromFacesContextAttributes(FacesContext context) {
        if (null == context) {
            return null;
        }
        Map<Object, Object> attrs = context.getAttributes();
        return (String) attrs.get(FACES_CONTEXT_ATTRIBUTES_XMLDECL_KEY);
    }

    public static long getLastModified(URL url) {
        long lastModified;
        URLConnection conn;
        InputStream is = null;

        try {
            conn = url.openConnection();

            if (conn instanceof JarURLConnection) {
                /*
                 * Note this is a work around for JarURLConnection since the getLastModified method is buggy. See JAVASERVERFACES-2725
                 * and JAVASERVERFACES-2734.
                 */
                JarURLConnection jarUrlConnection = (JarURLConnection) conn;
                URL jarFileUrl = jarUrlConnection.getJarFileURL();
                URLConnection jarFileConnection = jarFileUrl.openConnection();
                lastModified = jarFileConnection.getLastModified();
                jarFileConnection.getInputStream().close();
            } else {
                is = conn.getInputStream();
                lastModified = conn.getLastModified();
            }
        } catch (Exception e) {
            throw new FacesException("Error Checking Last Modified for " + url, e);
        } finally {
            if (is != null) {
                try {
                    is.close();
                } catch (Exception e) {
                    if (LOGGER.isLoggable(Level.FINEST)) {
                        LOGGER.log(Level.FINEST, "Closing stream", e);
                    }
                }
            }
        }
        return lastModified;
    }

    /**
     * Get the faces-config.xml version (if any).
     *
     * @param facesContext the Faces context.
     * @return the version found, or "" if none found.
     */
    public static String getFacesConfigXmlVersion(FacesContext facesContext) {
        String result = "";
        InputStream stream = null;
        try {
            URL url = facesContext.getExternalContext().getResource("/WEB-INF/faces-config.xml");
            if (url != null) {
                XPathFactory factory = XPathFactory.newInstance();
                XPath xpath = factory.newXPath();
                xpath.setNamespaceContext(new JakartaNamespaceContext());
                stream = url.openStream();
                DocumentBuilderFactory dbf = createDocumentBuilderFactory();
                try {
                    dbf.setFeature("http://xml.org/sax/features/external-general-entities", false);
                    dbf.setFeature("http://xml.org/sax/features/external-parameter-entities", false);
                    dbf.setFeature("http://apache.org/xml/features/nonvalidating/load-external-dtd", false);

                } catch (ParserConfigurationException pce) {
                }
                dbf.setNamespaceAware(true);
                dbf.setValidating(false);
                dbf.setXIncludeAware(false);
                dbf.setExpandEntityReferences(false);
                result = xpath.evaluate("string(/" + JakartaNamespaceContext.PREFIX + ":faces-config/@version)",
                        dbf.newDocumentBuilder().parse(stream));
            }
        } catch (MalformedURLException mue) {
        } catch (XPathExpressionException | IOException xpee) {
        } catch (Exception e) {
        } finally {
            if (stream != null) {
                try {
                    stream.close();
                } catch (IOException ioe) {
                }
            }
        }
        return result;
    }

    /**
     * Get the web.xml version (if any).
     *
     * @param facesContext the Faces context.
     * @return the version found, or "" if none found.
     */
    public static String getWebXmlVersion(FacesContext facesContext) {
        String result = "";
        InputStream stream = null;
        try {
            URL url = facesContext.getExternalContext().getResource("/WEB-INF/web.xml");
            if (url != null) {
                XPathFactory factory = XPathFactory.newInstance();
                XPath xpath = factory.newXPath();
                xpath.setNamespaceContext(new JakartaNamespaceContext());
                stream = url.openStream();
                DocumentBuilderFactory dbf = createDocumentBuilderFactory();
                try {
                    dbf.setFeature("http://xml.org/sax/features/external-general-entities", false);
                    dbf.setFeature("http://xml.org/sax/features/external-parameter-entities", false);
                    dbf.setFeature("http://apache.org/xml/features/nonvalidating/load-external-dtd", false);

                } catch (ParserConfigurationException e) {
                }
                dbf.setNamespaceAware(true);
                dbf.setValidating(false);
                dbf.setXIncludeAware(false);
                dbf.setExpandEntityReferences(false);
                result = xpath.evaluate("string(/" + JakartaNamespaceContext.PREFIX + ":web-app/@version)", dbf.newDocumentBuilder().parse(stream));
            }
        } catch (MalformedURLException mue) {
        } catch (XPathExpressionException | IOException xpee) {
        } catch (Exception e) {
        } finally {
            if (stream != null) {
                try {
                    stream.close();
                } catch (IOException ioe) {
                }
            }
        }
        return result;
    }

    public static class JakartaNamespaceContext implements NamespaceContext {

        public static final String PREFIX = "jakartaee";
        
        @Override
        public String getNamespaceURI(String prefix) {
            return FacesSchema.Schemas.JAKARTAEE_SCHEMA_DEFAULT_NS;
        }

        @Override
        public String getPrefix(String namespaceURI) {
            return PREFIX;
        }

        @Override
        public Iterator getPrefixes(String namespaceURI) {
            return null;
        }
    }

    /**
     * Get the CDI bean manager.
     *
     * @param facesContext the Faces context to consult
     * @return the CDI bean manager.
     */
    public static BeanManager getCdiBeanManager(FacesContext facesContext) {
        BeanManager result = null;

        if (facesContext != null && facesContext.getAttributes().containsKey(RIConstants.CDI_BEAN_MANAGER)) {
            result = (BeanManager) facesContext.getAttributes().get(RIConstants.CDI_BEAN_MANAGER);
        } else if (facesContext != null && facesContext.getExternalContext().getApplicationMap().containsKey(RIConstants.CDI_BEAN_MANAGER)) {
            result = (BeanManager) facesContext.getExternalContext().getApplicationMap().get(RIConstants.CDI_BEAN_MANAGER);
        } else {
            try {
                InitialContext initialContext = new InitialContext();
                result = (BeanManager) initialContext.lookup("java:comp/BeanManager");
            } catch (NamingException ne) {
                try {
                    InitialContext initialContext = new InitialContext();
                    result = (BeanManager) initialContext.lookup("java:comp/env/BeanManager");
                } catch (NamingException ne2) {
                    try {
                        CDI<Object> cdi = CDI.current();
                        result = cdi.getBeanManager();
                    }
                    catch (Exception | LinkageError e) {
                    }
                }
            }

            if (result == null && facesContext != null) {
                Map<String, Object> applicationMap = facesContext.getExternalContext().getApplicationMap();
                result = (BeanManager) applicationMap.get("org.jboss.weld.environment.servlet.jakarta.enterprise.inject.spi.BeanManager");
            }

            if (result != null && facesContext != null) {
                facesContext.getAttributes().put(RIConstants.CDI_BEAN_MANAGER, result);
                facesContext.getExternalContext().getApplicationMap().put(RIConstants.CDI_BEAN_MANAGER, result);
            }
        }

        if (result == null) {
            throw new IllegalStateException("CDI is not available");
        }
        
        return result;
    }

    @SuppressWarnings("unchecked")
    public static <T> Stream<T> stream(Object object) {
        if (object == null) {
            return Stream.empty();
        } else if (object instanceof Stream) {
            return (Stream<T>) object;
        } else if (object instanceof Iterable) {
            return (Stream<T>) StreamSupport.stream(((Iterable<?>) object).spliterator(), false);
        } else if (object instanceof Map) {
            return (Stream<T>) ((Map<?, ?>) object).entrySet().stream();
        } else if (object instanceof int[]) {
            return (Stream<T>) Arrays.stream((int[]) object).boxed();
        } else if (object instanceof long[]) {
            return (Stream<T>) Arrays.stream((long[]) object).boxed();
        } else if (object instanceof double[]) {
            return (Stream<T>) Arrays.stream((double[]) object).boxed();
        } else if (object instanceof Object[]) {
            return (Stream<T>) Arrays.stream((Object[]) object);
        } else {
            return (Stream<T>) Stream.of(object);
        }
    }

    @SafeVarargs
    public static <E> Set<E> unmodifiableSet(E... elements) {
        return Collections.unmodifiableSet(new LinkedHashSet<>(Arrays.asList(elements)));
    }

<<<<<<< HEAD
=======
    public static boolean isNestedInIterator(FacesContext context, UIComponent component) {
        UIComponent parent = component.getParent();

        if (parent == null) {
            return false;
        }

        for (UIComponent p = parent; p != null; p = p.getParent()) {
            if (p instanceof UIData || p instanceof UIRepeat) {
                return true;
            }
        }

        // https://github.com/eclipse-ee4j/mojarra/issues/4957
        // We should in long term probably introduce a common interface like UIIterable.
        // But this is solid for now as all known implementing components already follow this pattern.
        // We could theoretically even remove the above instanceof checks.
        Pattern clientIdNestedInIteratorPattern = getPatternCache(context.getExternalContext().getApplicationMap()).computeIfAbsent(CLIENT_ID_NESTED_IN_ITERATOR_PATTERN, k -> {
            String separatorChar = Pattern.quote(String.valueOf(UINamingContainer.getSeparatorChar(context)));
            return Pattern.compile(".+" + separatorChar + "[0-9]+" + separatorChar + ".+");
        });

        return clientIdNestedInIteratorPattern.matcher(parent.getClientId(context)).matches();
    }

>>>>>>> 10b2739f
}<|MERGE_RESOLUTION|>--- conflicted
+++ resolved
@@ -73,11 +73,8 @@
 import com.sun.faces.RIConstants;
 import com.sun.faces.application.ApplicationAssociate;
 import com.sun.faces.config.WebConfiguration;
-<<<<<<< HEAD
 import com.sun.faces.config.manager.FacesSchema;
-=======
 import com.sun.faces.facelets.component.UIRepeat;
->>>>>>> 10b2739f
 import com.sun.faces.io.FastStringWriter;
 
 import jakarta.el.ELResolver;
@@ -1517,8 +1514,7 @@
         return Collections.unmodifiableSet(new LinkedHashSet<>(Arrays.asList(elements)));
     }
 
-<<<<<<< HEAD
-=======
+
     public static boolean isNestedInIterator(FacesContext context, UIComponent component) {
         UIComponent parent = component.getParent();
 
@@ -1544,5 +1540,4 @@
         return clientIdNestedInIteratorPattern.matcher(parent.getClientId(context)).matches();
     }
 
->>>>>>> 10b2739f
 }