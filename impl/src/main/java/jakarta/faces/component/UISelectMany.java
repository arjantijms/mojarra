/*
 * Copyright (c) 1997, 2020 Oracle and/or its affiliates. All rights reserved.
 *
 * This program and the accompanying materials are made available under the
 * terms of the Eclipse Public License v. 2.0, which is available at
 * http://www.eclipse.org/legal/epl-2.0.
 *
 * This Source Code may also be made available under the following Secondary
 * Licenses when the conditions for such availability set forth in the
 * Eclipse Public License v. 2.0 are satisfied: GNU General Public License,
 * version 2 with the GNU Classpath Exception, which is available at
 * https://www.gnu.org/software/classpath/license.html.
 *
 * SPDX-License-Identifier: EPL-2.0 OR GPL-2.0 WITH Classpath-exception-2.0
 */

package jakarta.faces.component;

import java.lang.reflect.Array;
import java.util.Collection;
import java.util.Iterator;
import java.util.NoSuchElementException;

import jakarta.el.ValueExpression;
import jakarta.faces.application.FacesMessage;
import jakarta.faces.context.FacesContext;
import jakarta.faces.convert.Converter;
<<<<<<< HEAD
=======
import jakarta.faces.el.ValueBinding;
import jakarta.faces.render.Renderer;
>>>>>>> fc1a59e4

/**
 * <p>
 * <strong class="changed_modified_2_0 changed_modified_2_3">UISelectMany</strong> is a {@link UIComponent} that
 * represents the user's choice of a zero or more items from among a discrete set of available options. The user can
 * modify the selected values. Optionally, the component can be preconfigured with zero or more currently selected
 * items, by storing them as an array <span class="changed_added_2_0">or <code>Collection</code></span> in the
 * <code>value</code> property of the component.
 * </p>
 *
 * <p>
 * This component is generally rendered as a select box or a group of checkboxes.
 * </p>
 *
 * <p>
 * By default, the <code>rendererType</code> property must be set to "<code>jakarta.faces.Listbox</code>". This value
 * can be changed by calling the <code>setRendererType()</code> method.
 * </p>
 *
 * <p>
 * The {@link jakarta.faces.render.Renderer} for this component must perform the following logic on
 * <a id="getConvertedValue"><code>getConvertedValue()</code></a>:
 * </p>
 *
 * <blockquote>
 *
 * <p>
 * Obtain the {@link jakarta.faces.convert.Converter} using the following algorithm:
 * </p>
 *
 * <blockquote>
 *
 * <p>
 * If the component has an attached {@link jakarta.faces.convert.Converter}, use it.
 * </p>
 *
 * <p>
 * If not, look for a {@link ValueExpression} for <code>value</code> (if any). The {@link ValueExpression} must point to
 * something that is:
 * </p>
 *
 * <ul>
 * <li>
 * <p>
 * An array of primitives (such as <code>int[]</code>). Look up the registered by-class
 * {@link jakarta.faces.convert.Converter} for this primitive type.
 * </p>
 * </li>
 *
 * <li>
 * <p>
 * An array of objects (such as <code>Integer[]</code> or <code>String[]</code>). Look up the registered by-class
 * {@link jakarta.faces.convert.Converter} for the underlying element type.
 * </p>
 * </li>
 *
 * <li class="changed_added_2_0">
 * <p>
 * A <code>java.util.Collection</code>. Do not convert the values. <span class="changed_modified_2_3">Instead, convert
 * the provided set of available options to string, exactly as done during render response, and for any match with the
 * submitted values, add the available option as object to the collection.</span>
 * </p>
 * </li>
 * </ul>
 * </blockquote>
 *
 * <p>
 * If for any reason a <code>Converter</code> cannot be found, assume the type to be a String array.
 * </p>
 *
 * </blockquote>
 *
 * <p>
 * Use the selected {@link jakarta.faces.convert.Converter} (if any) to convert each element in the values array from
 * the request to the proper type, <span class="changed_added_2_0">and store the result of each conversion in a data
 * structure, called <em>targetForConvertedValues</em> for discussion. Create <em>targetForConvertedValues</em> using
 * the following algorithm.</span>
 * </p>
 *
 * <div class="changed_added_2_0">
 *
 * <ul>
 *
 * <li>
 * <p>
 * If the component has a <code>ValueExpression</code> for <code>value</code> and the type of the expression is an
 * array, let <em>targetForConvertedValues</em> be a new array of the expected type.
 * </p>
 * </li>
 *
 *
 * <li>
 * <p>
 * If the component has a <code>ValueExpression</code> for <code>value</code>, let <em>modelType</em> be the type of the
 * value expression. If <em>modelType</em> is a <code>Collection</code>, do the following to arrive at
 * <em>targetForConvertedValues</em>:
 * </p>
 *
 * <ul>
 *
 * <li>
 * <p>
 * Ask the component for its attribute under the key "<code>collectionType</code>", without the quotes. If there is a
 * value for that key, the value must be a String that is a fully qualified Java class name, or a <code>Class</code>
 * object, or a <code>ValueExpression</code> that evaluates to a String or a <code>Class</code>. In all cases, the value
 * serves to identify the concrete type of the class that implements <code>Collection</code>. For discussion, this is
 * called <em>collectionType</em>. Let <em>targetForConvertedValues</em> be a new instance of <code>Collection</code>
 * implemented by the concrete class specified in <em>collectionType</em>. If, <em>collectionType</em> can not be
 * discovered, or an instance of <code>Collection</code> implemented by the concrete class specified in
 * <em>collectionType</em> cannot be created, throw a {@link jakarta.faces.FacesException} with a correctly localized
 * error message. Note that <code>FacesException</code> is thrown instead of <code>ConverterException</code> because
 * this case would only arise from developer error, rather than end-user error.
 * </p>
 * </li>
 *
 * <li>
 * <p>
 * If there is no "<code>collectionType</code>" attribute, call <code>getValue()</code> on the component. The result
 * will implement <code>Collection</code>. If the result also implements <code>Cloneable</code>, let
 * <em>targetForConvertedValues</em> be the result of calling its <code>clone()</code> method, then calling
 * <code>clear()</code> on the cloned <code>Collection</code>. If unable to clone the value for any reason, log a
 * message and proceed to the next step.
 * </p>
 * </li>
 *
 * <li>
 * <p>
 * If <em>modelType</em> is a concrete class, let <em>targetForConvertedValues</em> be a new instance of that class.
 * Otherwise, the concrete type for <em>targetForConvertedValues</em> is taken from the following table. All classes are
 * in the <code>java.util</code> package. All collections must be created with an initial capacity equal to the length
 * of the values array from the request.
 * </p>
 *
 * <table border="1">
 * <caption>modelType to targetForConvertedValues mapping</caption>
 *
 * <tr>
 *
 * <th>If <em>modelType</em> is an instance of</th>
 *
 * <th>then <em>targetForConvertedValues</em> must be an instance of</th>
 *
 * </tr>
 *
 * <tr>
 *
 * <td><code>SortedSet</code></td>
 *
 * <td><code>TreeSet</code></td>
 *
 * </tr>
 *
 * <tr>
 *
 * <td><code>Queue</code></td>
 *
 * <td><code>LinkedList</code></td>
 *
 * </tr>
 *
 * <tr>
 *
 * <td><code>Set</code></td>
 *
 * <td><code>HashSet</code></td>
 *
 * </tr>
 *
 * <tr>
 *
 * <td>anything else</td>
 *
 * <td><code>ArrayList</code></td>
 *
 * </tr>
 *
 * </table>
 *
 * </li>
 *
 * </ul>
 *
 * <li>
 * <p>
 * If the component does not have a <code>ValueExpression</code> for <code>value</code>, let
 * <em>targetForConvertedValues</em> be an array of type <code>Object</code>.
 * </p>
 *
 * </ul>
 *
 * </div>
 *
 * <p>
 * Return <em>targetForConvertedValues</em> after populating it with the converted values.
 * </p>
 *
 *
 */
public class UISelectMany extends UIInput {

    // ------------------------------------------------------ Manifest Constants

    /**
     * <p>
     * The standard component type for this component.
     * </p>
     */
    public static final String COMPONENT_TYPE = "jakarta.faces.SelectMany";

    /**
     * <p>
     * The standard component family for this component.
     * </p>
     */
    public static final String COMPONENT_FAMILY = "jakarta.faces.SelectMany";

    /**
     * <p>
     * The message identifier of the {@link jakarta.faces.application.FacesMessage} to be created if a value not matching
     * the available options is specified.
     */
    public static final String INVALID_MESSAGE_ID = "jakarta.faces.component.UISelectMany.INVALID";

    // ------------------------------------------------------------ Constructors

    /**
     * <p>
     * Create a new {@link UISelectMany} instance with default property values.
     * </p>
     */
    public UISelectMany() {

        super();
        setRendererType("jakarta.faces.Listbox");

    }

    // -------------------------------------------------------------- Properties

    @Override
    public String getFamily() {
        return COMPONENT_FAMILY;
    }

    private transient Object submittedValue = null;

    @Override
    public Object getSubmittedValue() {
        if (submittedValue == null && !isValid() && considerEmptyStringNull(FacesContext.getCurrentInstance())) { // JAVASERVERFACES_SPEC_PUBLIC-671
            return new String[0]; // Mojarra#5081
        } else {
            return submittedValue;
        }
    }

    @Override
    public void setSubmittedValue(Object submittedValue) {

        this.submittedValue = submittedValue;

    }

    /**
     * <p>
     * Return the currently selected values, or <code>null</code> if there are no currently selected values. This is a
     * typesafe alias for <code>getValue()</code>.
     * </p>
     *
     * @return the selected values, or <code>null</code>.
     */
    public Object[] getSelectedValues() {
        return (Object[]) getValue();
    }

    /**
     * <p>
     * Set the currently selected values, or <code>null</code> to indicate that there are no currently selected values. This
     * is a typesafe alias for <code>setValue()</code>.
     * </p>
     *
     * @param selectedValues The new selected values (if any)
     */
    public void setSelectedValues(Object selectedValues[]) {
        setValue(selectedValues);
    }

    // ---------------------------------------------------------------- Bindings


    /**
     * <p>
     * Return any {@link ValueExpression} set for <code>value</code> if a {@link ValueExpression} for
     * <code>selectedValues</code> is requested; otherwise, perform the default superclass processing for this method.
     * </p>
     *
     * @param name Name of the attribute or property for which to retrieve a {@link ValueExpression}
     * @return the value expression, or <code>null</code>.
     * @throws NullPointerException if <code>name</code> is <code>null</code>
     * @since 1.2
     */
    @Override
    public ValueExpression getValueExpression(String name) {
        if ("selectedValues".equals(name)) {
            return super.getValueExpression("value");
        } else {
            return super.getValueExpression(name);
        }

    }

    /**
     * <p>
     * Store any {@link ValueExpression} specified for <code>selectedValues</code> under <code>value</code> instead;
     * otherwise, perform the default superclass processing for this method.
     * </p>
     *
     * @param name Name of the attribute or property for which to set a {@link ValueExpression}
     * @param binding The {@link ValueExpression} to set, or <code>null</code> to remove any currently set
     * {@link ValueExpression}
     *
     * @throws NullPointerException if <code>name</code> is <code>null</code>
     * @since 1.2
     */
    @Override
    public void setValueExpression(String name, ValueExpression binding) {
        if ("selectedValues".equals(name)) {
            super.setValueExpression("value", binding);
        } else {
            super.setValueExpression(name, binding);
        }

    }

    // --------------------------------------------------------- UIInput Methods

    /**
     * <p>
     * Return <code>true</code> if the new value is different from the previous value. Value comparison must not be
     * sensitive to element order.
     * </p>
     *
     * @param previous old value of this component
     * @param value new value of this component
     * @return <code>true</code> if the new value is different from the previous value, <code>false</code> otherwise.
     */
    @Override
    protected boolean compareValues(Object previous, Object value) {
        if (previous == null && value != null) {
            return true;
        } else if (previous != null && value == null) {
            return true;
        } else if (previous == null) {
            return false;
        }

        boolean valueChanged = false;
        Object oldarray[];
        Object newarray[];

        // The arrays may be arrays of primitives; for simplicity,
        // perform the boxing here.
        if (!(previous instanceof Object[])) {
            previous = toObjectArray(previous);
        }

        if (!(value instanceof Object[])) {
            value = toObjectArray(value);
        }

        // If values are still not of the type Object[], it is perhaps a
        // mistake by the renderers, so return false, so that
        // ValueChangedEvent is not queued in this case.
        if (!(previous instanceof Object[]) || !(value instanceof Object[])) {
            return false;
        }
        oldarray = (Object[]) previous;
        newarray = (Object[]) value;

        // If we got here then both the arrays cannot be null
        // if their lengths vary, return false.
        if (oldarray.length != newarray.length) {
            return true;
        }

        // make sure every element in the previous array occurs the same
        // number of times in the current array. This should help us
        // to find out the values changed are not. Since we cannot assume
        // the browser will send the elements in the same order everytime,
        // it will not suffice to just compare the element position and position.
        int count1;
        int count2;
        for (int i = 0; i < oldarray.length; ++i) {
            count1 = countElementOccurrence(oldarray[i], oldarray);
            count2 = countElementOccurrence(oldarray[i], newarray);
            if (count1 != count2) {
                valueChanged = true;
                break;
            }
        }
        return valueChanged;

    }

    /**
     * <p>
     * Return the number of occurrences of a particular element in the array.
     * </p>
     *
     * @param element object whose occurrance is to be counted in the array.
     * @param array object representing the old value of this component.
     */
    private static int countElementOccurrence(Object element, Object[] array) {
        int count = 0;
        for (int i = 0; i < array.length; ++i) {
            Object arrayElement = array[i];
            if (arrayElement != null && element != null) {
                if (arrayElement.equals(element)) {
                    count++;
                }
            }
        }
        return count;

    }

    /**
     * Convert an array of primitives to an array of boxed objects.
     *
     * @param primitiveArray object containing the primitive values
     * @return an Object array, or null if the incoming value is not in fact an array at all.
     */
    private static Object[] toObjectArray(Object primitiveArray) {
        if (primitiveArray == null) {
            throw new NullPointerException();
        }

        if (primitiveArray instanceof Object[]) {
            return (Object[]) primitiveArray;
        }

        if (primitiveArray instanceof Collection) {
            return ((Collection) primitiveArray).toArray();
        }

        Class clazz = primitiveArray.getClass();
        if (!clazz.isArray()) {
            return null;
        }

        int length = Array.getLength(primitiveArray);
        Object[] array = new Object[length];
        for (int i = 0; i < length; i++) {
            array[i] = Array.get(primitiveArray, i);
        }

        return array;
    }

    // ------------------------------------------------------ Validation Methods

    /**
     * <p>
     * <span class="changed_modified_2_0">In</span> addition to the standard validation behavior inherited from
     * {@link UIInput}, ensure that any specified values are equal to one of the available options. Before comparing each
     * option, coerce the option value type to the type of this component's value following the Expression Language coercion
     * rules. If the specified value is not equal to any of the options, enqueue an error message and set the
     * <code>valid</code> property to <code>false</code>.
     * </p>
     *
     * <p class="changed_modified_2_0">
     * This method must explicitly support a value argument that is a single value or a value argument that is a
     * <code>Collection</code> or Array of values.
     * </p>
     *
     * <p class="changed_added_2_0">
     * If {@link #isRequired} returns <code>true</code>, and the current value is equal to the value of an inner
     * {@link UISelectItem} whose {@link UISelectItem#isNoSelectionOption} method returns <code>true</code>, enqueue an
     * error message and set the <code>valid</code> property to <code>false</code>.
     * </p>
     *
     * @param context The {@link FacesContext} for the current request
     *
     * @param value The converted value to test for membership.
     *
     * @throws NullPointerException if <code>context</code> is <code>null</code>
     */

    @Override
    protected void validateValue(FacesContext context, Object value) {
        super.validateValue(context, value);

        // Skip validation if it is not necessary
        if (!isValid() || value == null) {
            return;
        }

        boolean doAddMessage = false;

        // Ensure that the values match one of the available options
        // Don't arrays cast to "Object[]", as we may now be using an array
        // of primitives
        Converter converter = getConverter();
        for (Iterator i = getValuesIterator(value); i.hasNext();) {
            Iterator items = new SelectItemsIterator(context, this);
            Object currentValue = i.next();
            if (!SelectUtils.matchValue(context, this, currentValue, items, converter)) {
                doAddMessage = true;
                break;
            }
        }

        // Ensure that if the value is noSelection and a
        // value is required, a message is queued
        if (isRequired()) {
            for (Iterator i = getValuesIterator(value); i.hasNext();) {
                Iterator items = new SelectItemsIterator(context, this);
                Object currentValue = i.next();
                if (SelectUtils.valueIsNoSelectionOption(context, this, currentValue, items, converter)) {
                    doAddMessage = true;
                    break;
                }
            }
        }

        if (doAddMessage) {
            // Enqueue an error message if an invalid value was specified
            FacesMessage message = MessageFactory.getMessage(context, INVALID_MESSAGE_ID, MessageFactory.getLabel(context, this));
            context.addMessage(getClientId(context), message);
            setValid(false);
        }

    }

    // --------------------------------------------------------- Private Methods

    private Iterator getValuesIterator(Object value) {
        if (value instanceof Collection) {
            return ((Collection) value).iterator();
        }

        return new ArrayIterator(value);
    }

    // ---------------------------------------------------------- Nested Classes

    /**
     * Exposes an Array as an Iterator.
     */
    private static final class ArrayIterator implements Iterator {

        private int length;
        private int idx = 0;
        private Object value;

        // -------------------------------------------------------- Constructors

        ArrayIterator(Object value) {

            this.value = value;
            length = Array.getLength(value);

        }

        // ------------------------------------------------------------ Iterator

        @Override
        public boolean hasNext() {
            return idx < length;
        }

        @Override
        public Object next() {

            if (idx >= length) {
                throw new NoSuchElementException();
            } else {
                return Array.get(value, idx++);
            }

        }

        @Override
        public void remove() {

            throw new UnsupportedOperationException();

        }

    }
}<|MERGE_RESOLUTION|>--- conflicted
+++ resolved
@@ -25,11 +25,6 @@
 import jakarta.faces.application.FacesMessage;
 import jakarta.faces.context.FacesContext;
 import jakarta.faces.convert.Converter;
-<<<<<<< HEAD
-=======
-import jakarta.faces.el.ValueBinding;
-import jakarta.faces.render.Renderer;
->>>>>>> fc1a59e4
 
 /**
  * <p>
@@ -272,6 +267,24 @@
     @Override
     public String getFamily() {
         return COMPONENT_FAMILY;
+    }
+
+    private transient Object submittedValue = null;
+
+    @Override
+    public Object getSubmittedValue() {
+        if (submittedValue == null && !isValid() && considerEmptyStringNull(FacesContext.getCurrentInstance())) { // JAVASERVERFACES_SPEC_PUBLIC-671
+            return new String[0]; // Mojarra#5081
+        } else {
+            return submittedValue;
+        }
+    }
+
+    @Override
+    public void setSubmittedValue(Object submittedValue) {
+
+        this.submittedValue = submittedValue;
+
     }
 
     private transient Object submittedValue = null;
