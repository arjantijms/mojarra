--- conflicted
+++ resolved
@@ -158,19 +158,11 @@
      * <p class="changed_added_2_2 changed_modified_4_1">
      * <span class="changed_modified_2_3">When</span> a page is requested, what interval in seconds should the compiler
      * check for changes. If you don't want the compiler to check for changes once the page is compiled, then use a value of
-<<<<<<< HEAD
      * -1. Setting a low refresh period helps during development to be able to edit pages in a running application. 
-     * <span class="changed_added_2_3">If
-     * {@link jakarta.faces.application.ProjectStage} is set to {@code Production} and this value is not otherwise
-     * specified, the runtime must act as if it is set to -1.</span>
-=======
-     * -1. Setting a low refresh period helps during development to be able to edit pages in a running application.The
-     * runtime must also consider the facelets.REFRESH_PERIOD param name as an alias to this param name for backwards
-     * compatibility with existing facelets tag libraries. <span class="changed_added_2_3 changed_modified_4_1">If this value
+     * <span class="changed_added_2_3 changed_modified_4_1">If this value
      * is not specified, then the default depends on {@link jakarta.faces.application.ProjectStage}. If it is {@code Production},
      * then runtime must act as if it is set to -1</span><span class="changed_added_4_1">, else the runtime must act as if it is
      * set to 0.</span>
->>>>>>> 5b599d52
      * </p>
      *
      * @since 2.0
