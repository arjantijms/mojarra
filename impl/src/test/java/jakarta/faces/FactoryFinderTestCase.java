--- conflicted
+++ resolved
@@ -16,23 +16,17 @@
 
 package jakarta.faces;
 
-<<<<<<< HEAD
-=======
 import static org.junit.jupiter.api.Assertions.assertNull;
 import static org.junit.jupiter.api.Assertions.assertTrue;
 
->>>>>>> ac4719dc
 import java.io.File;
 import java.io.PrintWriter;
 import java.lang.reflect.Method;
 
-<<<<<<< HEAD
-=======
 import org.junit.jupiter.api.AfterEach;
 import org.junit.jupiter.api.BeforeEach;
 import org.junit.jupiter.api.Test;
 
->>>>>>> ac4719dc
 import com.sun.faces.mock.MockHttpServletRequest;
 import com.sun.faces.mock.MockHttpServletResponse;
 import com.sun.faces.mock.MockServletContext;
@@ -43,26 +37,8 @@
 import jakarta.faces.context.FacesContextFactory;
 import jakarta.faces.lifecycle.Lifecycle;
 import jakarta.faces.lifecycle.LifecycleFactory;
-<<<<<<< HEAD
-import junit.framework.Test;
-import junit.framework.TestCase;
-import junit.framework.TestSuite;
-
-public class FactoryFinderTestCase extends TestCase {
-
-    // ------------------------------------------------------------ Constructors
-    /**
-     * Construct a new instance of this test case.
-     *
-     * @param name Name of the test case
-     */
-    public FactoryFinderTestCase(String name) {
-        super(name);
-    }
-=======
 
 public class FactoryFinderTestCase {
->>>>>>> ac4719dc
 
     public static String FACTORIES[][] = {
         {FactoryFinder.APPLICATION_FACTORY,
