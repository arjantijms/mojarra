--- conflicted
+++ resolved
@@ -16,31 +16,6 @@
 
 package jakarta.faces.event;
 
-<<<<<<< HEAD
-import java.util.Iterator;
-
-import junit.framework.TestCase;
-
-public class PhaseIdTest extends TestCase {
-//
-// Protected Constants
-//
-
-//
-// Class Variables
-//
-//
-// Instance Variables
-//
-// Attribute Instance Variables
-// Relationship Instance Variables
-//
-// Constructors and Initializers
-//
-    public PhaseIdTest() {
-        super();
-    }
-=======
 import static org.junit.jupiter.api.Assertions.assertTrue;
 
 import java.util.Iterator;
@@ -48,7 +23,6 @@
 import org.junit.jupiter.api.Test;
 
 public class PhaseIdTest {
->>>>>>> ac4719dc
 
     @Test
     public void testToString() {
