--- conflicted
+++ resolved
@@ -27,11 +27,7 @@
     
     <groupId>org.glassfish</groupId>
     <artifactId>mojarra-parent</artifactId>
-<<<<<<< HEAD
     <version>3.0.3-SNAPSHOT</version>
-=======
-    <version>2.3.19-SNAPSHOT</version>
->>>>>>> 31fc72a6
     <packaging>pom</packaging>
     
     <name>Mojarra ${project.version} - Project</name>
@@ -58,9 +54,7 @@
    
     <modules>
         <module>impl</module>
-        <!--  Commented out until we have a running Jakarta-ized GF to test against
         <module>test</module>
-        -->
         <module>util</module>
     </modules>
     
