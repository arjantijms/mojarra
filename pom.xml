<?xml version="1.0" encoding="UTF-8"?>
<!--

	Copyright (c) 2021, 2023 Contributors to Eclipse Foundation.
    Copyright (c) 1997, 2021 Oracle and/or its affiliates. All rights reserved.

    This program and the accompanying materials are made available under the
    terms of the Eclipse Public License v. 2.0, which is available at
    http://www.eclipse.org/legal/epl-2.0.

    This Source Code may also be made available under the following Secondary
    Licenses when the conditions for such availability set forth in the
    Eclipse Public License v. 2.0 are satisfied: GNU General Public License,
    version 2 with the GNU Classpath Exception, which is available at
    https://www.gnu.org/software/classpath/license.html.

    SPDX-License-Identifier: EPL-2.0 OR GPL-2.0 WITH Classpath-exception-2.0

-->

<project xmlns="http://maven.apache.org/POM/4.0.0" xmlns:xsi="http://www.w3.org/2001/XMLSchema-instance" xsi:schemaLocation="http://maven.apache.org/POM/4.0.0 http://maven.apache.org/xsd/maven-4.0.0.xsd">
   <modelVersion>4.0.0</modelVersion>

   <parent>
        <groupId>org.eclipse.ee4j</groupId>
        <artifactId>project</artifactId>
<<<<<<< HEAD
        <version>1.0.8</version>
=======
        <version>1.0.9</version>
>>>>>>> 216755ee
    </parent>

   <groupId>org.glassfish.mojarra</groupId>
   <artifactId>mojarra-parent</artifactId>
   <version>5.0.0-SNAPSHOT</version>
   <packaging>pom</packaging>

   <name>Mojarra ${project.version} - Project</name>
   <licenses>
        <license>
            <name>EPL 2.0</name>
            <url>https://www.eclipse.org/legal/epl-2.0</url>
            <distribution>repo</distribution>
        </license>
        <license>
            <name>GPL2 w/ CPE</name>
            <url>https://www.gnu.org/software/classpath/license.html</url>
            <distribution>repo</distribution>
        </license>
    </licenses>

   <modules>
        <module>faces/api</module>
        <module>impl</module>
   </modules>

   <properties>
        <project.build.sourceEncoding>UTF-8</project.build.sourceEncoding>
        <project.reporting.outputEncoding>UTF-8</project.reporting.outputEncoding>
<<<<<<< HEAD
        <maven.compiler.source>17</maven.compiler.source>
        <maven.compiler.target>17</maven.compiler.target>
=======
        
        <maven.compiler.release>17</maven.compiler.release>
>>>>>>> 216755ee
    </properties>

   <build>
        <plugins>
            <!-- Sets minimal Maven version to 3.6.0 and minimal Java version to 17 -->
            <plugin>
                <artifactId>maven-enforcer-plugin</artifactId>
                <executions>
                    <execution>
                        <id>enforce-versions</id>
                        <goals>
                            <goal>enforce</goal>
                        </goals>
                        <configuration>
                            <rules>
                                <requireMavenVersion>
                                    <version>3.6.0</version>
                                </requireMavenVersion>
                                <requireJavaVersion>
                                    <version>[17,)</version>
                                </requireJavaVersion>
                            </rules>
                        </configuration>
                    </execution>
                </executions>
            </plugin>
            
            <!-- Restricts the Java version to 17 - API remains at Java 17 for now. -->
            <plugin>
                <artifactId>maven-compiler-plugin</artifactId>
                <version>3.11.0</version>
                <configuration>
                    <release>17</release>
                    <compilerArgument>-Xlint:unchecked</compilerArgument>
                </configuration>
            </plugin>
        </plugins>
    </build>
</project><|MERGE_RESOLUTION|>--- conflicted
+++ resolved
@@ -24,11 +24,7 @@
    <parent>
         <groupId>org.eclipse.ee4j</groupId>
         <artifactId>project</artifactId>
-<<<<<<< HEAD
-        <version>1.0.8</version>
-=======
         <version>1.0.9</version>
->>>>>>> 216755ee
     </parent>
 
    <groupId>org.glassfish.mojarra</groupId>
@@ -58,13 +54,7 @@
    <properties>
         <project.build.sourceEncoding>UTF-8</project.build.sourceEncoding>
         <project.reporting.outputEncoding>UTF-8</project.reporting.outputEncoding>
-<<<<<<< HEAD
-        <maven.compiler.source>17</maven.compiler.source>
-        <maven.compiler.target>17</maven.compiler.target>
-=======
-        
         <maven.compiler.release>17</maven.compiler.release>
->>>>>>> 216755ee
     </properties>
 
    <build>
