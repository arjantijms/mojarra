--- conflicted
+++ resolved
@@ -22,11 +22,7 @@
     <parent>
         <groupId>com.sun.faces.test.servlet30</groupId>
         <artifactId>pom</artifactId>
-<<<<<<< HEAD
-        <version>3.0.2-SNAPSHOT</version>
-=======
-        <version>2.3.19-SNAPSHOT</version>
->>>>>>> 31fc72a6
+        <version>3.0.3-SNAPSHOT</version>
     </parent>
     <artifactId>configEmbed</artifactId>
     <packaging>war</packaging>
